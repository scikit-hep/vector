[build-system]
build-backend = "hatchling.build"
requires = [
  "hatch-vcs",
  "hatchling",
]

[project]
name = "vector"
description = "Vector classes and utilities"
readme = { file = "README.md", content-type = "text/markdown" }
keywords = [
  "vector",
]
maintainers = [
  { name = "The Scikit-HEP admins", email = "scikit-hep-admins@googlegroups.com" },
]
authors = [
  { name = "Jim Pivarski, Henry Schreiner, Eduardo Rodrigues", email = "eduardo.rodrigues@cern.ch" },
]
requires-python = ">=3.9"
classifiers = [
  "Development Status :: 5 - Production/Stable",
  "Intended Audience :: Developers",
  "Intended Audience :: Science/Research",
  "License :: OSI Approved :: BSD License",
  "Operating System :: OS Independent",
  "Programming Language :: Python",
  "Programming Language :: Python :: 3 :: Only",
  "Programming Language :: Python :: 3.9",
  "Programming Language :: Python :: 3.10",
  "Programming Language :: Python :: 3.11",
  "Programming Language :: Python :: 3.12",
  "Programming Language :: Python :: 3.13",
  "Topic :: Scientific/Engineering",
  "Topic :: Scientific/Engineering :: Information Analysis",
  "Topic :: Scientific/Engineering :: Mathematics",
  "Topic :: Scientific/Engineering :: Physics",
  "Typing :: Typed",
]
dynamic = [
  "version",
]
dependencies = [
  "numpy>=1.13.3",
  "packaging>=19",
]

[project.optional-dependencies]
awkward = ["awkward>=2"]
numba = ["numba>=0.57; python_version<'3.14'"]
sympy = ["sympy"]

[project.urls]
"Bug Tracker" = "https://github.com/scikit-hep/vector/issues"
Changelog = "https://vector.readthedocs.io/en/latest/changelog.html"
Discussions = "https://github.com/scikit-hep/vector/discussions"
Documentation = "https://vector.readthedocs.io/"
Homepage = "https://github.com/scikit-hep/vector"

[project.entry-points]
numba_extensions.init = "vector:register_numba"

[dependency-groups]
test = [
  "nox",
  "papermill>=2.4",
  "pytest>=6",
  "pytest-cov>=3",
  "pytest-doctestplus",
]
test-optional = [
  "awkward>=2",
  "numba>=0.57; python_version<'3.14'",
  "sympy",
]
test-extras = [
  "jax",
  "dask_awkward",
  "spark-parser",
]
docs = [
  "awkward>=2",
  "sympy",
  "ipykernel",
  "myst-parser>0.13",
  "nbsphinx",
  "sphinx>=4",
  "sphinx-book-theme>=0.0.42",
  "sphinx-copybutton",
  "sphinx-math-dollar",
]
test-all = [
  { include-group = "test"},
  { include-group = "test-optional"},
  { include-group = "test-extras"},
]
dev = [
  { include-group = "test"},
  { include-group = "test-optional"},
]
<<<<<<< HEAD
optional-dependencies.test-extras = [
  "jax",
  "dask_awkward",
  "spark-parser",
  'uncompyle6; python_version == "3.8"',
  "optree>=0.16",
]
urls."Bug Tracker" = "https://github.com/scikit-hep/vector/issues"
urls.Changelog = "https://vector.readthedocs.io/en/latest/changelog.html"
urls.Discussions = "https://github.com/scikit-hep/vector/discussions"
urls.Documentation = "https://vector.readthedocs.io/"
urls.Homepage = "https://github.com/scikit-hep/vector"
entry-points.numba_extensions.init = "vector:register_numba"
=======
>>>>>>> 27968a52

[tool.hatch]
version.source = "vcs"
build.hooks.vcs.version-file = "src/vector/_version.py"

[tool.ruff.lint]
extend-select = [
  "B",   # flake8-bugbear
  "I",   # isort
  "C4",  # flake8-comprehensions
  "ISC", # flake8-implicit-str-concat
  "PGH", # pygrep-hooks
  "PIE", # flake8-pie
  "PL",  # pylint
  "PT",  # flake8-pytest-style
  "RUF", # Ruff-specific
  "SIM", # flake8-simplify
  "T20", # flake8-print
  "UP",  # pyupgrade
  "YTT", # flake8-2020
]
ignore = [
  "PLR09",   # Too many X
  "PLR2004", # Magic values
  "ISC001", # Conflicts with formatter
]
typing-modules = [
  "vector._typeutils",
]
isort.required-imports = [
  "from __future__ import annotations",
]

[tool.ruff.lint.per-file-ignores]
"noxfile.py" = [
  "T20",
]
"tests/*" = [
  "T20",
]
"docs/src/*.ipynb" = [
  "T20", "I001", "I002", "F811"
]
"src/vector/__init__.py" = [
  "PLC0415",
]
"src/vector/_methods.py" = [
  "PLC0415",
]
"src/vector/_pytree.py" = [
  "PLC0415",
]
"src/vector/backends/_numba_object.py" = [
  "PGH003",
]
"src/vector/backends/awkward.py" = [
  "PLC0415",
]
"src/vector/backends/awkward_constructors.py" = [
  "PLC0415",
]
"src/vector/backends/object.py" = [
  "PLC0415",
]
"tests/backends/test_operators.py" = [
  "SIM201",
  "SIM202",
  "PLR0124",
]

[tool.pylint]
master.py-version = "3.9"
reports.output-format = "colorized"
similarities.ignore-imports = "yes"
master.jobs = "0"
messages_control.enable = [
  "useless-suppression",
]
messages_control.disable = [
  "fixme",
  "invalid-name",
  "line-too-long",
  "missing-class-docstring",
  "missing-function-docstring",
  "missing-module-docstring",
  "protected-access",
  "too-few-public-methods",
  "too-many-arguments",
  "too-many-branches",
  "too-many-lines",
  "too-many-locals",
  "too-many-return-statements",
  "too-many-statements",
  "too-many-positional-arguments",
  "wrong-import-position",
  "duplicate-code",
  "import-outside-toplevel",
  "import-error",
  "disallowed-name",
  "cyclic-import",
  "no-self-use",
  "unnecessary-lambda",
  "unnecessary-pass",
  "too-many-ancestors",
  "redefined-outer-name",
  "unused-argument",
  "no-else-return",
  "redefined-builtin",
  "too-many-boolean-expressions",
  "too-many-public-methods",
  "inconsistent-return-statements",
  "reimported",
  "cast_python_value",
  "unused-variable",
  "unsubscriptable-object",
  "abstract-method",
  "no-member",
  "consider-using-enumerate",
  "global-statement",
  "function-redefined",
  "ungrouped-imports",
  "unused-import",
  "pointless-string-statement",
  "useless-option-value",
  "cast_python_value",
  "unknown-option-value",
  "no-else-raise",
  "unidiomatic-typecheck",
  "possibly-used-before-assignment", # TODO: Fix this
  "used-before-assignment", # TODO: Fix this
]

[tool.pytest.ini_options]
minversion = "6.0"
xfail_strict = true
addopts = [
  "-ra",
  "--strict-markers",
  "--strict-config",
]
testpaths = [
  "tests",
]
markers = [
  "slow",
  "numba",
  "awkward",
  "sympy",
]
log_cli_level = "DEBUG"
filterwarnings = [
  "error",
  "ignore::DeprecationWarning",
  "ignore::UserWarning",
]

[tool.mypy]
files = [
  "src/vector",
]
python_version = "3.9"
strict = true
warn_return_any = false
enable_error_code = [
  "ignore-without-code",
  "truthy-bool",
  "redundant-expr",
]
warn_unreachable = false

[[tool.mypy.overrides]]
module = [
  "vector._compute.*.*",
  "numba.*",
  "awkward.*",
]
ignore_missing_imports = true
disallow_untyped_defs = false
disallow_untyped_calls = false

[[tool.mypy.overrides]]
module = "vector._pytree"
# optree register_node typing requires vectors to be Collection, unnecessarily
disable_error_code = ["call-arg", "arg-type"]<|MERGE_RESOLUTION|>--- conflicted
+++ resolved
@@ -78,6 +78,7 @@
   "jax",
   "dask_awkward",
   "spark-parser",
+  "optree>=0.16",
 ]
 docs = [
   "awkward>=2",
@@ -99,22 +100,6 @@
   { include-group = "test"},
   { include-group = "test-optional"},
 ]
-<<<<<<< HEAD
-optional-dependencies.test-extras = [
-  "jax",
-  "dask_awkward",
-  "spark-parser",
-  'uncompyle6; python_version == "3.8"',
-  "optree>=0.16",
-]
-urls."Bug Tracker" = "https://github.com/scikit-hep/vector/issues"
-urls.Changelog = "https://vector.readthedocs.io/en/latest/changelog.html"
-urls.Discussions = "https://github.com/scikit-hep/vector/discussions"
-urls.Documentation = "https://vector.readthedocs.io/"
-urls.Homepage = "https://github.com/scikit-hep/vector"
-entry-points.numba_extensions.init = "vector:register_numba"
-=======
->>>>>>> 27968a52
 
 [tool.hatch]
 version.source = "vcs"
