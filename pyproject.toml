[build-system]
build-backend = "hatchling.build"
requires = [
  "hatch-vcs",
  "hatchling",
]

[project]
name = "vector"
description = "Vector classes and utilities"
readme = { file = "README.md", content-type = "text/markdown" }
keywords = [
  "vector",
]
maintainers = [ {name = "The Scikit-HEP admins", email = "scikit-hep-admins@googlegroups.com"} ]
authors = [ {name = "Jim Pivarski, Henry Schreiner, Eduardo Rodrigues", email = "eduardo.rodrigues@cern.ch"} ]
requires-python = ">=3.8"
classifiers = [
  "Development Status :: 5 - Production/Stable",
  "Intended Audience :: Developers",
  "Intended Audience :: Science/Research",
  "License :: OSI Approved :: BSD License",
  "Operating System :: OS Independent",
  "Programming Language :: Python",
  "Programming Language :: Python :: 3 :: Only",
  "Programming Language :: Python :: 3.8",
  "Programming Language :: Python :: 3.9",
  "Programming Language :: Python :: 3.10",
  "Programming Language :: Python :: 3.11",
  "Programming Language :: Python :: 3.12",
  "Topic :: Scientific/Engineering",
  "Topic :: Scientific/Engineering :: Information Analysis",
  "Topic :: Scientific/Engineering :: Mathematics",
  "Topic :: Scientific/Engineering :: Physics",
  "Typing :: Typed",
]
dynamic = [
  "version",
]
dependencies = [
  "numpy>=1.13.3",
  "packaging>=19",
]
[project.optional-dependencies]
awkward = [
  "awkward>=1.2",
]
dev = [
  "awkward>=1.2",
  'numba>=0.57; python_version < "3.12"',
  "papermill>=2.4",
  "pytest>=6",
  "pytest-cov>=3",
  "xdoctest>=1",
]
docs = [
  "awkward>=1.2",
  "ipykernel",
  "myst-parser>0.13",
  "nbsphinx",
  "Sphinx>=4",
  "sphinx-math-dollar",
  "sphinx_book_theme>=0.0.42",
  "sphinx_copybutton",
]
test = [
  "papermill>=2.4",
  "pytest>=6",
  "pytest-cov>=3",
  "xdoctest>=1",
]
test-extras = [
  "spark-parser",
  "uncompyle6",
]
[project.urls]
"Bug Tracker" = "https://github.com/scikit-hep/vector/issues"
Changelog = "https://vector.readthedocs.io/en/latest/changelog.html"
Discussions = "https://github.com/scikit-hep/vector/discussions"
Documentation = "https://vector.readthedocs.io/"
Homepage = "https://github.com/scikit-hep/vector"
[project.entry-points.numba_extensions]
init = "vector:register_numba"

[tool.hatch]
version.source = "vcs"
build.hooks.vcs.version-file = "src/vector/_version.py"

[tool.ruff]
src = ["src"]

[tool.ruff.lint]
extend-select = [
<<<<<<< HEAD
  "E", "F", "W", # flake8
  "B", "B904",   # flake8-bugbear
=======
  "B",           # flake8-bugbear
>>>>>>> 489d6c02
  "I",           # isort
  "C4",          # flake8-comprehensions
  "ISC",         # flake8-implicit-str-concat
  "PGH",         # pygrep-hooks
  "PIE",         # flake8-pie
  "PL",          # pylint
  "PT",          # flake8-pytest-style
  "RUF",         # Ruff-specific
  "SIM",         # flake8-simplify
  "T20",         # flake8-print
  "UP",          # pyupgrade
  "YTT",         # flake8-2020
]
ignore = [
<<<<<<< HEAD
  "PLR",   # Design related pylint codes
  "E501",  # Line too long
]
typing-modules = ["vector._typeutils"]
unfixable = [
  "T20",  # Removes print statements
  "F841", # Removes unused variables
]
=======
  "PLR09",       # Too many X
  "PLR2004",     # Magic values
]
typing-modules = ["vector._typeutils"]
>>>>>>> 489d6c02
isort.required-imports = ["from __future__ import annotations"]

[tool.ruff.lint.per-file-ignores]
"noxfile.py" = ["T20"]
"tests/*" = ["T20"]
"src/vector/backends/_numba_object.py" = ["PGH003"]
"tests/backends/test_operators.py" = ["SIM201", "SIM202", "PLR0124"]

[tool.pylint]
master.py-version = "3.8"
reports.output-format = "colorized"
similarities.ignore-imports = "yes"
master.jobs = "0"
messages_control.enable = [
  "useless-suppression",
]
messages_control.disable = [
  "fixme",
  "invalid-name",
  "line-too-long",
  "missing-class-docstring",
  "missing-function-docstring",
  "missing-module-docstring",
  "protected-access",
  "too-few-public-methods",
  "too-many-arguments",
  "too-many-branches",
  "too-many-lines",
  "too-many-locals",
  "too-many-return-statements",
  "too-many-statements",
  "wrong-import-position",
  "duplicate-code",
  "import-outside-toplevel",
  "import-error",
  "disallowed-name",
  "cyclic-import",
  "no-self-use",
  "unnecessary-lambda",
  "unnecessary-pass",
  "too-many-ancestors",
  "redefined-outer-name",
  "unused-argument",
  "no-else-return",
  "redefined-builtin",
  "too-many-boolean-expressions",
  "too-many-public-methods",
  "inconsistent-return-statements",
  "reimported",
  "cast_python_value",
  "unused-variable",
  "unsubscriptable-object",
  "abstract-method",
  "no-member",
  "consider-using-enumerate",
  "global-statement",
  "function-redefined",
  "ungrouped-imports",
  "unused-import",
  "pointless-string-statement",
  "useless-option-value",
  "cast_python_value",
  "unknown-option-value",
  "no-else-raise",
  "unidiomatic-typecheck",
]

[tool.pytest.ini_options]
minversion = "6.0"
xfail_strict = true
addopts = [
    "-ra",
    "--strict-markers",
    "--strict-config",
]
testpaths = [
    "tests",
]
markers = [
    "slow",
    "numba",
    "awkward",
    "dis",
]
log_cli_level = "DEBUG"
filterwarnings = [
    "error",
    "ignore::DeprecationWarning",
    "ignore::UserWarning",
]

[tool.mypy]
files = [
  "src/vector",
]
python_version = "3.8"
strict = true
warn_return_any = false
enable_error_code = [
  "ignore-without-code",
  "truthy-bool",
  "redundant-expr",
]
warn_unreachable = false

[[tool.mypy.overrides]]
module = [
  "vector._compute.*.*",
  "numba.*",
  "awkward.*",
]
ignore_missing_imports = true
disallow_untyped_defs = false
disallow_untyped_calls = false<|MERGE_RESOLUTION|>--- conflicted
+++ resolved
@@ -91,12 +91,7 @@
 
 [tool.ruff.lint]
 extend-select = [
-<<<<<<< HEAD
-  "E", "F", "W", # flake8
-  "B", "B904",   # flake8-bugbear
-=======
   "B",           # flake8-bugbear
->>>>>>> 489d6c02
   "I",           # isort
   "C4",          # flake8-comprehensions
   "ISC",         # flake8-implicit-str-concat
@@ -111,21 +106,10 @@
   "YTT",         # flake8-2020
 ]
 ignore = [
-<<<<<<< HEAD
-  "PLR",   # Design related pylint codes
-  "E501",  # Line too long
-]
-typing-modules = ["vector._typeutils"]
-unfixable = [
-  "T20",  # Removes print statements
-  "F841", # Removes unused variables
-]
-=======
   "PLR09",       # Too many X
   "PLR2004",     # Magic values
 ]
 typing-modules = ["vector._typeutils"]
->>>>>>> 489d6c02
 isort.required-imports = ["from __future__ import annotations"]
 
 [tool.ruff.lint.per-file-ignores]
