name: CI

on:
  pull_request:
  push:
    branches:
      - main
      - develop
  workflow_dispatch:

concurrency:
  # Skip intermediate builds: always.
  # Cancel intermediate builds: only if it is a pull request build.
  group: ${{ github.workflow }}-${{ github.ref }}
  cancel-in-progress: ${{ startsWith(github.ref, 'refs/pull/') }}

env:
  # The "FORCE_COLOR" variable, when set to 1,
  # tells Nox to colorize itself.
  FORCE_COLOR: "1"

jobs:
  pre-commit:
    runs-on: ubuntu-latest
    name: Check SDist
    steps:
      - uses: actions/checkout@v4
      - uses: actions/setup-python@v5
        with:
          python-version: 3.x
      - name: PyLint
        run: |
          echo "::add-matcher::$GITHUB_WORKSPACE/.github/matchers/pylint.json"
          pipx run nox -s pylint

  check-light:
    runs-on: ubuntu-latest
    strategy:
      fail-fast: false
      matrix:
        python-version:
          - "3.8"
          - "3.9"
          - "3.10"
          - "3.11"
          - "3.12"
    name: Python ${{ matrix.python-version }} - Light
    steps:
      - uses: actions/checkout@v4

      - uses: actions/setup-python@v5
        with:
          python-version: ${{ matrix.python-version }}

      - name: Requirements check
        run: python -m pip list

      - name: Test light package
        run: pipx run nox -s lite-${{ matrix.python-version.key || matrix.python-version }} --verbose

  check-full:
    needs: [check-light]
    runs-on: ubuntu-latest
    strategy:
      fail-fast: false
      matrix:
        python-version:
          - "3.8"
          - "3.9"
          - "3.10"
          - "3.11"
          - "3.12"
    name: Python ${{ matrix.python-version }} - Full
    steps:
      - uses: actions/checkout@v4

      - uses: actions/setup-python@v5
        with:
          python-version: ${{ matrix.python-version }}

      - name: Requirements check
        run: python -m pip list

<<<<<<< HEAD
      - name: Run doctests on Python 3.11
=======
      - name: Install package
        run: python -m pip install -e .[dev]

      - name: Install awkward v1 and numpy v1
        run: python -m pip install -U "awkward<2" "numpy<2"

      - name: Run doctests on Python 3.11 with awkward v1.x and numpy v1.x
        if: matrix.python-version == '3.11'
        run: python -m pytest -ra --doctest-plus src/vector/

      - name: Test package with awkward v1.x
        run: python -m pytest -ra --cov=vector --ignore tests/test_notebooks.py .

  check-awkward-v2:
    needs: [check-light]
    runs-on: ubuntu-latest
    strategy:
      fail-fast: false
      matrix:
        python-version:
          - "3.8"
          - "3.9"
          - "3.10"
          - "3.11"
          - "3.12"
    name: Python ${{ matrix.python-version }} - Awkward v2
    steps:
      - uses: actions/checkout@v4

      - uses: actions/setup-python@v5
        with:
          python-version: ${{ matrix.python-version }}

      - name: Requirements check
        run: python -m pip list

      - name: Install package
        run: python -m pip install -e .[dev]

      - name: Install awkward v2
        run: python -m pip install -U awkward "numpy<2.1"

      - name: Run doctests on Python 3.11 with awkward v2.x
>>>>>>> 25acb2c0
        if: matrix.python-version == 3.11
        run: pipx run nox -s doctests-${{ matrix.python-version.key || matrix.python-version }} --verbose

      - name: Test package and generate coverage report
        run: pipx run nox -s coverage-${{ matrix.python-version.key || matrix.python-version }} --verbose

      - name: Upload coverage report
        uses: codecov/codecov-action@v4.5.0
        with:
          token: ${{ secrets.CODECOV_TOKEN }}

  discheck:
    runs-on: ubuntu-latest
    name: Disassemble check
    steps:
      - uses: actions/checkout@v4

      - uses: actions/setup-python@v5
        with:
          python-version: 3.8.13

      - name: Requirements check
        run: python -m pip list

      - name: Check compute features
        run: python -m pip install .[test,test-extras]

      - name: Test package
        run: python -m pytest -ra -m dis --ignore tests/test_notebooks.py

  pass:
    needs: [pre-commit, check-light, check-full, discheck]
    runs-on: ubuntu-latest
    steps:
      - run: echo "All jobs passed"

  # root:
  #   runs-on: ubuntu-latest
  #   steps:
  #   - uses: actions/checkout@v4

  #   - name: Get Conda
  #     uses: conda-incubator/setup-miniconda@v2
  #     with:
  #       environment-file: environment.yml
  #       activate-environment: vector

  #   - name: Run tests
  #     shell: "bash -l {0}"
  #     run: python -m pytest tests/root_tests -ra<|MERGE_RESOLUTION|>--- conflicted
+++ resolved
@@ -33,7 +33,7 @@
           echo "::add-matcher::$GITHUB_WORKSPACE/.github/matchers/pylint.json"
           pipx run nox -s pylint
 
-  check-light:
+  check-lite:
     runs-on: ubuntu-latest
     strategy:
       fail-fast: false
@@ -44,7 +44,7 @@
           - "3.10"
           - "3.11"
           - "3.12"
-    name: Python ${{ matrix.python-version }} - Light
+    name: Python ${{ matrix.python-version }} - Lite
     steps:
       - uses: actions/checkout@v4
 
@@ -55,11 +55,11 @@
       - name: Requirements check
         run: python -m pip list
 
-      - name: Test light package
+      - name: Test lite package
         run: pipx run nox -s lite-${{ matrix.python-version.key || matrix.python-version }} --verbose
 
   check-full:
-    needs: [check-light]
+    needs: [check-lite]
     runs-on: ubuntu-latest
     strategy:
       fail-fast: false
@@ -81,53 +81,7 @@
       - name: Requirements check
         run: python -m pip list
 
-<<<<<<< HEAD
       - name: Run doctests on Python 3.11
-=======
-      - name: Install package
-        run: python -m pip install -e .[dev]
-
-      - name: Install awkward v1 and numpy v1
-        run: python -m pip install -U "awkward<2" "numpy<2"
-
-      - name: Run doctests on Python 3.11 with awkward v1.x and numpy v1.x
-        if: matrix.python-version == '3.11'
-        run: python -m pytest -ra --doctest-plus src/vector/
-
-      - name: Test package with awkward v1.x
-        run: python -m pytest -ra --cov=vector --ignore tests/test_notebooks.py .
-
-  check-awkward-v2:
-    needs: [check-light]
-    runs-on: ubuntu-latest
-    strategy:
-      fail-fast: false
-      matrix:
-        python-version:
-          - "3.8"
-          - "3.9"
-          - "3.10"
-          - "3.11"
-          - "3.12"
-    name: Python ${{ matrix.python-version }} - Awkward v2
-    steps:
-      - uses: actions/checkout@v4
-
-      - uses: actions/setup-python@v5
-        with:
-          python-version: ${{ matrix.python-version }}
-
-      - name: Requirements check
-        run: python -m pip list
-
-      - name: Install package
-        run: python -m pip install -e .[dev]
-
-      - name: Install awkward v2
-        run: python -m pip install -U awkward "numpy<2.1"
-
-      - name: Run doctests on Python 3.11 with awkward v2.x
->>>>>>> 25acb2c0
         if: matrix.python-version == 3.11
         run: pipx run nox -s doctests-${{ matrix.python-version.key || matrix.python-version }} --verbose
 
@@ -159,7 +113,7 @@
         run: python -m pytest -ra -m dis --ignore tests/test_notebooks.py
 
   pass:
-    needs: [pre-commit, check-light, check-full, discheck]
+    needs: [pre-commit, check-lite, check-full, discheck]
     runs-on: ubuntu-latest
     steps:
       - run: echo "All jobs passed"
