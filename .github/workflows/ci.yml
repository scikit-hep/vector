--- conflicted
+++ resolved
@@ -82,67 +82,16 @@
       - name: Requirements check
         run: python -m pip list
 
-<<<<<<< HEAD
       - name: Run doctests on Python 3.11
-=======
-      - name: Install package
-        run: python -m pip install -e .[dev]
-
-      - name: Install awkward v1 and numpy v1
-        run: python -m pip install -U "awkward<2" "numpy<2"
-
-      - name: Run doctests on Python 3.11 with awkward v1.x and numpy v1.x
-        if: matrix.python-version == '3.11'
-        run: python -m pytest -ra --doctest-plus src/vector/
-
-      - name: Test package with awkward v1.x
-        run: python -m pytest -ra --cov=vector --ignore tests/test_notebooks.py .
-
-  check-awkward-v2:
-    needs: [check-light]
-    runs-on: ubuntu-latest
-    strategy:
-      fail-fast: false
-      matrix:
-        python-version:
-          - "3.8"
-          - "3.9"
-          - "3.10"
-          - "3.11"
-          - "3.12"
-    name: Python ${{ matrix.python-version }} - Awkward v2
-    steps:
-      - uses: actions/checkout@v4
-
-      - uses: actions/setup-python@v5
-        with:
-          python-version: ${{ matrix.python-version }}
-
-      - name: Requirements check
-        run: python -m pip list
-
-      - name: Install package
-        run: python -m pip install -e .[dev]
-
-      - name: Install awkward v2
-        run: python -m pip install -U awkward numpy
-
-      - name: Run doctests on Python 3.11 with awkward v2.x
->>>>>>> 0db3bc83
         if: matrix.python-version == 3.11
         run: pipx run nox -s doctests-${{ matrix.python-version.key || matrix.python-version }} --verbose
 
-<<<<<<< HEAD
       - name: Test package and generate coverage report
         run: pipx run nox -s coverage-${{ matrix.python-version.key || matrix.python-version }} --verbose
 
       - name: Test package with numpy v2.x
         if: matrix.python-version != 3.8
         run: pipx run nox -s tests_numpy_2-${{ matrix.python-version.key || matrix.python-version }} --verbose
-=======
-      - name: Test package with awkward v2.x
-        run: python -m pytest -ra --cov=vector --ignore tests/test_notebooks.py .
->>>>>>> 0db3bc83
 
       - name: Upload coverage report
         uses: codecov/codecov-action@v4.5.0
