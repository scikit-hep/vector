--- conflicted
+++ resolved
@@ -1,4 +1,10 @@
 # Changelog
+
+## Next
+
+- feat: add constructors for `VectorObject3D` and `MomentumObject3D` [#231][]
+
+[#231]: https://github.com/scikit-hep/vector/pull/231
 
 ## Version 0.11
 
@@ -17,9 +23,6 @@
 - docs: add a developer guide [#233][]
 - ci: Test notebooks on PRs [#272][]
 - feat: add constructors for `VectorObject2D` and `MomentumObject2D` [#89][]
-<<<<<<< HEAD
-- feat: add constructors for `VectorObject3D` and `MomentumObject3D` [#231][]
-=======
 - docs: update changelog.md, PR template, and CONTRIBUTING.md [#275][]
 - chore: add papermill as a dev dependency [#280][]
 - chore: use Python 3.11! [#282][]
@@ -27,7 +30,6 @@
 - chore: ignore flake8 B905 + improve bug report template [#297][]
 - chore: better and long term fix for flake8-bugbear [#298][]
 - feat: migrate to awkward v2 (and keep supporting v1) [#284][]
->>>>>>> 120d2ab7
 
 [#256]: https://github.com/scikit-hep/vector/pull/256
 [#254]: https://github.com/scikit-hep/vector/pull/254
@@ -42,9 +44,6 @@
 [#233]: https://github.com/scikit-hep/vector/pull/233
 [#272]: https://github.com/scikit-hep/vector/pull/272
 [#89]: https://github.com/scikit-hep/vector/pull/89
-<<<<<<< HEAD
-[#231]: https://github.com/scikit-hep/vector/pull/231
-=======
 [#275]: https://github.com/scikit-hep/vector/pull/275
 [#280]: https://github.com/scikit-hep/vector/pull/280
 [#282]: https://github.com/scikit-hep/vector/pull/282
@@ -52,7 +51,6 @@
 [#297]: https://github.com/scikit-hep/vector/pull/297
 [#298]: https://github.com/scikit-hep/vector/pull/298
 [#284]: https://github.com/scikit-hep/vector/pull/284
->>>>>>> 120d2ab7
 
 ## Version 0.10
 
