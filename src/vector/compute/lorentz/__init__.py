# Copyright (c) 2019-2021, Jonas Eschle, Jim Pivarski, Eduardo Rodrigues, and Henry Schreiner.
#
# Distributed under the 3-clause BSD license, see accompanying file LICENSE
# or https://github.com/scikit-hep/vector for details.

import vector.compute.lorentz.beta  # noqa: F401
import vector.compute.lorentz.boost_beta3  # noqa: F401
import vector.compute.lorentz.boost_p4  # noqa: F401
import vector.compute.lorentz.boostX_beta  # noqa: F401
import vector.compute.lorentz.boostX_gamma  # noqa: F401
<<<<<<< HEAD
import vector.compute.lorentz.boostY_beta  # noqa: F401
import vector.compute.lorentz.boostY_gamma  # noqa: F401
=======
>>>>>>> c82fbfff
import vector.compute.lorentz.boostZ_beta  # noqa: F401
import vector.compute.lorentz.boostZ_gamma  # noqa: F401
import vector.compute.lorentz.dot  # noqa: F401
import vector.compute.lorentz.Et  # noqa: F401
import vector.compute.lorentz.Et2  # noqa: F401
import vector.compute.lorentz.gamma  # noqa: F401
import vector.compute.lorentz.Mt  # noqa: F401
import vector.compute.lorentz.Mt2  # noqa: F401
import vector.compute.lorentz.rapidity  # noqa: F401
import vector.compute.lorentz.t  # noqa: F401
import vector.compute.lorentz.t2  # noqa: F401
import vector.compute.lorentz.tau  # noqa: F401
import vector.compute.lorentz.tau2  # noqa: F401
import vector.compute.lorentz.transform4D  # noqa: F401
import vector.compute.lorentz.unit  # noqa: F401<|MERGE_RESOLUTION|>--- conflicted
+++ resolved
@@ -8,23 +8,20 @@
 import vector.compute.lorentz.boost_p4  # noqa: F401
 import vector.compute.lorentz.boostX_beta  # noqa: F401
 import vector.compute.lorentz.boostX_gamma  # noqa: F401
-<<<<<<< HEAD
 import vector.compute.lorentz.boostY_beta  # noqa: F401
 import vector.compute.lorentz.boostY_gamma  # noqa: F401
-=======
->>>>>>> c82fbfff
 import vector.compute.lorentz.boostZ_beta  # noqa: F401
 import vector.compute.lorentz.boostZ_gamma  # noqa: F401
 import vector.compute.lorentz.dot  # noqa: F401
+import vector.compute.lorentz.Et2  # noqa: F401
 import vector.compute.lorentz.Et  # noqa: F401
-import vector.compute.lorentz.Et2  # noqa: F401
 import vector.compute.lorentz.gamma  # noqa: F401
+import vector.compute.lorentz.Mt2  # noqa: F401
 import vector.compute.lorentz.Mt  # noqa: F401
-import vector.compute.lorentz.Mt2  # noqa: F401
 import vector.compute.lorentz.rapidity  # noqa: F401
+import vector.compute.lorentz.t2  # noqa: F401
+import vector.compute.lorentz.tau2  # noqa: F401
+import vector.compute.lorentz.tau  # noqa: F401
 import vector.compute.lorentz.t  # noqa: F401
-import vector.compute.lorentz.t2  # noqa: F401
-import vector.compute.lorentz.tau  # noqa: F401
-import vector.compute.lorentz.tau2  # noqa: F401
 import vector.compute.lorentz.transform4D  # noqa: F401
 import vector.compute.lorentz.unit  # noqa: F401