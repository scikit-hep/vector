--- conflicted
+++ resolved
@@ -3,18 +3,13 @@
 # Distributed under the 3-clause BSD license, see accompanying file LICENSE
 # or https://github.com/scikit-hep/vector for details.
 
-<<<<<<< HEAD
-import typing
-from math import inf
-
-=======
->>>>>>> a57aa008
 """
 .. code-block:: python
 
     Planar.unit(self)
 """
 import typing
+from math import inf
 
 import numpy
 
