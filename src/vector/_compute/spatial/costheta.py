--- conflicted
+++ resolved
@@ -3,12 +3,6 @@
 # Distributed under the 3-clause BSD license, see accompanying file LICENSE
 # or https://github.com/scikit-hep/vector for details.
 
-<<<<<<< HEAD
-import typing
-from math import inf
-
-=======
->>>>>>> a57aa008
 """
 .. code-block:: python
 
@@ -16,6 +10,7 @@
     Spatial.costheta(self)
 """
 import typing
+from math import inf
 
 import numpy
 
