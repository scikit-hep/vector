# Copyright (c) 2019-2024, Jonas Eschle, Jim Pivarski, Eduardo Rodrigues, and Henry Schreiner.
#
# Distributed under the 3-clause BSD license, see accompanying file LICENSE
# or https://github.com/scikit-hep/vector for details.

"""
.. code-block:: python

    Spatial.dot(self, other)
"""

from __future__ import annotations

import typing

import numpy

from vector._compute.planar import x, y
from vector._compute.spatial import theta, z
from vector._methods import (
    AzimuthalRhoPhi,
    AzimuthalXY,
    LongitudinalEta,
    LongitudinalTheta,
    LongitudinalZ,
    _aztype,
    _flavor_of,
    _from_signature,
    _handler_of,
    _lib_of,
    _ltype,
)


# specialized
def xy_z_xy_z(lib, x1, y1, z1, x2, y2, z2):
    return lib.nan_to_num(x1 * x2 + y1 * y2 + z1 * z2, nan=0.0)


def xy_z_xy_theta(lib, x1, y1, z1, x2, y2, theta2):
    return xy_z_xy_z(
        lib,
        x.xy(lib, x1, y1),
        y.xy(lib, x1, y1),
        z.xy_z(lib, x1, y1, z1),
        x.xy(lib, x2, y2),
        y.xy(lib, x2, y2),
        z.xy_theta(lib, x2, y2, theta2),
    )


def xy_z_xy_eta(lib, x1, y1, z1, x2, y2, eta2):
    return xy_z_xy_z(
        lib,
        x.xy(lib, x1, y1),
        y.xy(lib, x1, y1),
        z.xy_z(lib, x1, y1, z1),
        x.xy(lib, x2, y2),
        y.xy(lib, x2, y2),
        z.xy_eta(lib, x2, y2, eta2),
    )


def xy_z_rhophi_z(lib, x1, y1, z1, rho2, phi2, z2):
    return xy_z_xy_z(
        lib,
        x.xy(lib, x1, y1),
        y.xy(lib, x1, y1),
        z.xy_z(lib, x1, y1, z1),
        x.rhophi(lib, rho2, phi2),
        y.rhophi(lib, rho2, phi2),
        z.rhophi_z(lib, rho2, phi2, z2),
    )


def xy_z_rhophi_theta(lib, x1, y1, z1, rho2, phi2, theta2):
    return xy_z_xy_z(
        lib,
        x.xy(lib, x1, y1),
        y.xy(lib, x1, y1),
        z.xy_z(lib, x1, y1, z1),
        x.rhophi(lib, rho2, phi2),
        y.rhophi(lib, rho2, phi2),
        z.rhophi_theta(lib, rho2, phi2, theta2),
    )


def xy_z_rhophi_eta(lib, x1, y1, z1, rho2, phi2, eta2):
    return xy_z_xy_z(
        lib,
        x.xy(lib, x1, y1),
        y.xy(lib, x1, y1),
        z.xy_z(lib, x1, y1, z1),
        x.rhophi(lib, rho2, phi2),
        y.rhophi(lib, rho2, phi2),
        z.rhophi_eta(lib, rho2, phi2, eta2),
    )


def xy_theta_xy_z(lib, x1, y1, theta1, x2, y2, z2):
    return xy_z_xy_z(
        lib,
        x.xy(lib, x1, y1),
        y.xy(lib, x1, y1),
        z.xy_theta(lib, x1, y1, theta1),
        x.xy(lib, x2, y2),
        y.xy(lib, x2, y2),
        z.xy_z(lib, x2, y2, z2),
    )


def xy_theta_xy_theta(lib, x1, y1, theta1, x2, y2, theta2):
    return xy_z_xy_z(
        lib,
        x.xy(lib, x1, y1),
        y.xy(lib, x1, y1),
        z.xy_theta(lib, x1, y1, theta1),
        x.xy(lib, x2, y2),
        y.xy(lib, x2, y2),
        z.xy_theta(lib, x2, y2, theta2),
    )


def xy_theta_xy_eta(lib, x1, y1, theta1, x2, y2, eta2):
    return xy_z_xy_z(
        lib,
        x.xy(lib, x1, y1),
        y.xy(lib, x1, y1),
        z.xy_theta(lib, x1, y1, theta1),
        x.xy(lib, x2, y2),
        y.xy(lib, x2, y2),
        z.xy_eta(lib, x2, y2, eta2),
    )


def xy_theta_rhophi_z(lib, x1, y1, theta1, rho2, phi2, z2):
    return xy_z_xy_z(
        lib,
        x.xy(lib, x1, y1),
        y.xy(lib, x1, y1),
        z.xy_theta(lib, x1, y1, theta1),
        x.rhophi(lib, rho2, phi2),
        y.rhophi(lib, rho2, phi2),
        z.rhophi_z(lib, rho2, phi2, z2),
    )


def xy_theta_rhophi_theta(lib, x1, y1, theta1, rho2, phi2, theta2):
    return xy_z_xy_z(
        lib,
        x.xy(lib, x1, y1),
        y.xy(lib, x1, y1),
        z.xy_theta(lib, x1, y1, theta1),
        x.rhophi(lib, rho2, phi2),
        y.rhophi(lib, rho2, phi2),
        z.rhophi_theta(lib, rho2, phi2, theta2),
    )


def xy_theta_rhophi_eta(lib, x1, y1, theta1, rho2, phi2, eta2):
    return xy_z_xy_z(
        lib,
        x.xy(lib, x1, y1),
        y.xy(lib, x1, y1),
        z.xy_theta(lib, x1, y1, theta1),
        x.rhophi(lib, rho2, phi2),
        y.rhophi(lib, rho2, phi2),
        z.rhophi_eta(lib, rho2, phi2, eta2),
    )


def xy_eta_xy_z(lib, x1, y1, eta1, x2, y2, z2):
    return xy_z_xy_z(
        lib,
        x.xy(lib, x1, y1),
        y.xy(lib, x1, y1),
        z.xy_eta(lib, x1, y1, eta1),
        x.xy(lib, x2, y2),
        y.xy(lib, x2, y2),
        z.xy_z(lib, x2, y2, z2),
    )


def xy_eta_xy_theta(lib, x1, y1, eta1, x2, y2, theta2):
    return xy_z_xy_z(
        lib,
        x.xy(lib, x1, y1),
        y.xy(lib, x1, y1),
        z.xy_eta(lib, x1, y1, eta1),
        x.xy(lib, x2, y2),
        y.xy(lib, x2, y2),
        z.xy_theta(lib, x2, y2, theta2),
    )


def xy_eta_xy_eta(lib, x1, y1, eta1, x2, y2, eta2):
    return xy_z_xy_z(
        lib,
        x.xy(lib, x1, y1),
        y.xy(lib, x1, y1),
        z.xy_eta(lib, x1, y1, eta1),
        x.xy(lib, x2, y2),
        y.xy(lib, x2, y2),
        z.xy_eta(lib, x2, y2, eta2),
    )


def xy_eta_rhophi_z(lib, x1, y1, eta1, rho2, phi2, z2):
    return xy_z_xy_z(
        lib,
        x.xy(lib, x1, y1),
        y.xy(lib, x1, y1),
        z.xy_eta(lib, x1, y1, eta1),
        x.rhophi(lib, rho2, phi2),
        y.rhophi(lib, rho2, phi2),
        z.rhophi_z(lib, rho2, phi2, z2),
    )


def xy_eta_rhophi_theta(lib, x1, y1, eta1, rho2, phi2, theta2):
    return xy_z_xy_z(
        lib,
        x.xy(lib, x1, y1),
        y.xy(lib, x1, y1),
        z.xy_eta(lib, x1, y1, eta1),
        x.rhophi(lib, rho2, phi2),
        y.rhophi(lib, rho2, phi2),
        z.rhophi_theta(lib, rho2, phi2, theta2),
    )


def xy_eta_rhophi_eta(lib, x1, y1, eta1, rho2, phi2, eta2):
    return xy_z_xy_z(
        lib,
        x.xy(lib, x1, y1),
        y.xy(lib, x1, y1),
        z.xy_eta(lib, x1, y1, eta1),
        x.rhophi(lib, rho2, phi2),
        y.rhophi(lib, rho2, phi2),
        z.rhophi_eta(lib, rho2, phi2, eta2),
    )


def rhophi_z_xy_z(lib, rho1, phi1, z1, x2, y2, z2):
    return xy_z_xy_z(
        lib,
        x.rhophi(lib, rho1, phi1),
        y.rhophi(lib, rho1, phi1),
        z.rhophi_z(lib, rho1, phi1, z1),
        x.xy(lib, x2, y2),
        y.xy(lib, x2, y2),
        z.xy_z(lib, x2, y2, z2),
    )


def rhophi_z_xy_theta(lib, rho1, phi1, z1, x2, y2, theta2):
    return xy_z_xy_z(
        lib,
        x.rhophi(lib, rho1, phi1),
        y.rhophi(lib, rho1, phi1),
        z.rhophi_z(lib, rho1, phi1, z1),
        x.xy(lib, x2, y2),
        y.xy(lib, x2, y2),
        z.xy_theta(lib, x2, y2, theta2),
    )


def rhophi_z_xy_eta(lib, rho1, phi1, z1, x2, y2, eta2):
    return xy_z_xy_z(
        lib,
        x.rhophi(lib, rho1, phi1),
        y.rhophi(lib, rho1, phi1),
        z.rhophi_z(lib, rho1, phi1, z1),
        x.xy(lib, x2, y2),
        y.xy(lib, x2, y2),
        z.xy_eta(lib, x2, y2, eta2),
    )


# specialized
def rhophi_z_rhophi_z(lib, rho1, phi1, z1, rho2, phi2, z2):
    return lib.nan_to_num(rho1 * rho2 * lib.cos(phi1 - phi2) + z1 * z2, nan=0.0)


def rhophi_z_rhophi_theta(lib, rho1, phi1, z1, rho2, phi2, theta2):
    return rhophi_z_rhophi_z(
        lib, rho1, phi1, z1, rho2, phi2, z.rhophi_theta(lib, rho2, phi2, theta2)
    )


def rhophi_z_rhophi_eta(lib, rho1, phi1, z1, rho2, phi2, eta2):
    return rhophi_z_rhophi_z(
        lib, rho1, phi1, z1, rho2, phi2, z.rhophi_eta(lib, rho2, phi2, eta2)
    )


def rhophi_theta_xy_z(lib, rho1, phi1, theta1, x2, y2, z2):
    return xy_z_xy_z(
        lib,
        x.rhophi(lib, rho1, phi1),
        y.rhophi(lib, rho1, phi1),
        z.rhophi_theta(lib, rho1, phi1, theta1),
        x.xy(lib, x2, y2),
        y.xy(lib, x2, y2),
        z.xy_z(lib, x2, y2, z2),
    )


def rhophi_theta_xy_theta(lib, rho1, phi1, theta1, x2, y2, theta2):
    return xy_z_xy_z(
        lib,
        x.rhophi(lib, rho1, phi1),
        y.rhophi(lib, rho1, phi1),
        z.rhophi_theta(lib, rho1, phi1, theta1),
        x.xy(lib, x2, y2),
        y.xy(lib, x2, y2),
        z.xy_theta(lib, x2, y2, theta2),
    )


def rhophi_theta_xy_eta(lib, rho1, phi1, theta1, x2, y2, eta2):
    return xy_z_xy_z(
        lib,
        x.rhophi(lib, rho1, phi1),
        y.rhophi(lib, rho1, phi1),
        z.rhophi_theta(lib, rho1, phi1, theta1),
        x.xy(lib, x2, y2),
        y.xy(lib, x2, y2),
        z.xy_eta(lib, x2, y2, eta2),
    )


def rhophi_theta_rhophi_z(lib, rho1, phi1, theta1, rho2, phi2, z2):
    return rhophi_z_rhophi_z(
        lib, rho1, phi1, z.rhophi_theta(lib, rho1, phi1, theta1), rho2, phi2, z2
    )


# specialized
def rhophi_theta_rhophi_theta(lib, rho1, phi1, theta1, rho2, phi2, theta2):
    return lib.nan_to_num(
        rho1 * rho2 * (lib.cos(phi1 - phi2) + 1 / (lib.tan(theta1) * lib.tan(theta2))),
        nan=0,
    )


def rhophi_theta_rhophi_eta(lib, rho1, phi1, theta1, rho2, phi2, eta2):
    return rhophi_theta_rhophi_theta(
        lib, rho1, phi1, theta1, rho2, phi2, theta.rhophi_eta(lib, rho2, phi2, eta2)
    )


def rhophi_eta_xy_z(lib, rho1, phi1, eta1, x2, y2, z2):
    return xy_z_xy_z(
        lib,
        x.rhophi(lib, rho1, phi1),
        y.rhophi(lib, rho1, phi1),
        z.rhophi_eta(lib, rho1, phi1, eta1),
        x.xy(lib, x2, y2),
        y.xy(lib, x2, y2),
        z.xy_z(lib, x2, y2, z2),
    )


def rhophi_eta_xy_theta(lib, rho1, phi1, eta1, x2, y2, theta2):
    return xy_z_xy_z(
        lib,
        x.rhophi(lib, rho1, phi1),
        y.rhophi(lib, rho1, phi1),
        z.rhophi_eta(lib, rho1, phi1, eta1),
        x.xy(lib, x2, y2),
        y.xy(lib, x2, y2),
        z.xy_theta(lib, x2, y2, theta2),
    )


def rhophi_eta_xy_eta(lib, rho1, phi1, eta1, x2, y2, eta2):
    return xy_z_xy_z(
        lib,
        x.rhophi(lib, rho1, phi1),
        y.rhophi(lib, rho1, phi1),
        z.rhophi_eta(lib, rho1, phi1, eta1),
        x.xy(lib, x2, y2),
        y.xy(lib, x2, y2),
        z.xy_eta(lib, x2, y2, eta2),
    )


def rhophi_eta_rhophi_z(lib, rho1, phi1, eta1, rho2, phi2, z2):
    return rhophi_theta_rhophi_theta(
        lib,
        rho1,
        phi1,
        theta.rhophi_eta(lib, rho1, phi1, eta1),
        rho2,
        phi2,
        theta.rhophi_z(lib, rho2, phi2, z2),
    )


def rhophi_eta_rhophi_theta(lib, rho1, phi1, eta1, rho2, phi2, theta2):
    return rhophi_theta_rhophi_theta(
        lib, rho1, phi1, theta.rhophi_eta(lib, rho1, phi1, eta1), rho2, phi2, theta2
    )


# specialized
def rhophi_eta_rhophi_eta(lib, rho1, phi1, eta1, rho2, phi2, eta2):
    expmeta1 = lib.exp(-eta1)
    expmeta2 = lib.exp(-eta2)
<<<<<<< HEAD
    invtantheta1 = 0.5 * (1 - expmeta1 ** 2) / expmeta1
    invtantheta2 = 0.5 * (1 - expmeta2 ** 2) / expmeta2
    return lib.nan_to_num(
        rho1 * rho2 * (lib.cos(phi1 - phi2) + invtantheta1 * invtantheta2), nan=0.0
    )
=======
    invtantheta1 = 0.5 * (1 - expmeta1**2) / expmeta1
    invtantheta2 = 0.5 * (1 - expmeta2**2) / expmeta2
    return rho1 * rho2 * (lib.cos(phi1 - phi2) + invtantheta1 * invtantheta2)
>>>>>>> 51703658


dispatch_map = {
    (AzimuthalXY, LongitudinalZ, AzimuthalXY, LongitudinalZ): (xy_z_xy_z, float),
    (AzimuthalXY, LongitudinalZ, AzimuthalXY, LongitudinalTheta): (
        xy_z_xy_theta,
        float,
    ),
    (AzimuthalXY, LongitudinalZ, AzimuthalXY, LongitudinalEta): (xy_z_xy_eta, float),
    (AzimuthalXY, LongitudinalZ, AzimuthalRhoPhi, LongitudinalZ): (
        xy_z_rhophi_z,
        float,
    ),
    (AzimuthalXY, LongitudinalZ, AzimuthalRhoPhi, LongitudinalTheta): (
        xy_z_rhophi_theta,
        float,
    ),
    (AzimuthalXY, LongitudinalZ, AzimuthalRhoPhi, LongitudinalEta): (
        xy_z_rhophi_eta,
        float,
    ),
    (AzimuthalXY, LongitudinalTheta, AzimuthalXY, LongitudinalZ): (
        xy_theta_xy_z,
        float,
    ),
    (AzimuthalXY, LongitudinalTheta, AzimuthalXY, LongitudinalTheta): (
        xy_theta_xy_theta,
        float,
    ),
    (AzimuthalXY, LongitudinalTheta, AzimuthalXY, LongitudinalEta): (
        xy_theta_xy_eta,
        float,
    ),
    (AzimuthalXY, LongitudinalTheta, AzimuthalRhoPhi, LongitudinalZ): (
        xy_theta_rhophi_z,
        float,
    ),
    (AzimuthalXY, LongitudinalTheta, AzimuthalRhoPhi, LongitudinalTheta): (
        xy_theta_rhophi_theta,
        float,
    ),
    (AzimuthalXY, LongitudinalTheta, AzimuthalRhoPhi, LongitudinalEta): (
        xy_theta_rhophi_eta,
        float,
    ),
    (AzimuthalXY, LongitudinalEta, AzimuthalXY, LongitudinalZ): (xy_eta_xy_z, float),
    (AzimuthalXY, LongitudinalEta, AzimuthalXY, LongitudinalTheta): (
        xy_eta_xy_theta,
        float,
    ),
    (AzimuthalXY, LongitudinalEta, AzimuthalXY, LongitudinalEta): (
        xy_eta_xy_eta,
        float,
    ),
    (AzimuthalXY, LongitudinalEta, AzimuthalRhoPhi, LongitudinalZ): (
        xy_eta_rhophi_z,
        float,
    ),
    (AzimuthalXY, LongitudinalEta, AzimuthalRhoPhi, LongitudinalTheta): (
        xy_eta_rhophi_theta,
        float,
    ),
    (AzimuthalXY, LongitudinalEta, AzimuthalRhoPhi, LongitudinalEta): (
        xy_eta_rhophi_eta,
        float,
    ),
    (AzimuthalRhoPhi, LongitudinalZ, AzimuthalXY, LongitudinalZ): (
        rhophi_z_xy_z,
        float,
    ),
    (AzimuthalRhoPhi, LongitudinalZ, AzimuthalXY, LongitudinalTheta): (
        rhophi_z_xy_theta,
        float,
    ),
    (AzimuthalRhoPhi, LongitudinalZ, AzimuthalXY, LongitudinalEta): (
        rhophi_z_xy_eta,
        float,
    ),
    (AzimuthalRhoPhi, LongitudinalZ, AzimuthalRhoPhi, LongitudinalZ): (
        rhophi_z_rhophi_z,
        float,
    ),
    (AzimuthalRhoPhi, LongitudinalZ, AzimuthalRhoPhi, LongitudinalTheta): (
        rhophi_z_rhophi_theta,
        float,
    ),
    (AzimuthalRhoPhi, LongitudinalZ, AzimuthalRhoPhi, LongitudinalEta): (
        rhophi_z_rhophi_eta,
        float,
    ),
    (AzimuthalRhoPhi, LongitudinalTheta, AzimuthalXY, LongitudinalZ): (
        rhophi_theta_xy_z,
        float,
    ),
    (AzimuthalRhoPhi, LongitudinalTheta, AzimuthalXY, LongitudinalTheta): (
        rhophi_theta_xy_theta,
        float,
    ),
    (AzimuthalRhoPhi, LongitudinalTheta, AzimuthalXY, LongitudinalEta): (
        rhophi_theta_xy_eta,
        float,
    ),
    (AzimuthalRhoPhi, LongitudinalTheta, AzimuthalRhoPhi, LongitudinalZ): (
        rhophi_theta_rhophi_z,
        float,
    ),
    (AzimuthalRhoPhi, LongitudinalTheta, AzimuthalRhoPhi, LongitudinalTheta): (
        rhophi_theta_rhophi_theta,
        float,
    ),
    (AzimuthalRhoPhi, LongitudinalTheta, AzimuthalRhoPhi, LongitudinalEta): (
        rhophi_theta_rhophi_eta,
        float,
    ),
    (AzimuthalRhoPhi, LongitudinalEta, AzimuthalXY, LongitudinalZ): (
        rhophi_eta_xy_z,
        float,
    ),
    (AzimuthalRhoPhi, LongitudinalEta, AzimuthalXY, LongitudinalTheta): (
        rhophi_eta_xy_theta,
        float,
    ),
    (AzimuthalRhoPhi, LongitudinalEta, AzimuthalXY, LongitudinalEta): (
        rhophi_eta_xy_eta,
        float,
    ),
    (AzimuthalRhoPhi, LongitudinalEta, AzimuthalRhoPhi, LongitudinalZ): (
        rhophi_eta_rhophi_z,
        float,
    ),
    (AzimuthalRhoPhi, LongitudinalEta, AzimuthalRhoPhi, LongitudinalTheta): (
        rhophi_eta_rhophi_theta,
        float,
    ),
    (AzimuthalRhoPhi, LongitudinalEta, AzimuthalRhoPhi, LongitudinalEta): (
        rhophi_eta_rhophi_eta,
        float,
    ),
}


def dispatch(v1: typing.Any, v2: typing.Any) -> typing.Any:
    function, *returns = _from_signature(
        __name__,
        dispatch_map,
        (
            _aztype(v1),
            _ltype(v1),
            _aztype(v2),
            _ltype(v2),
        ),
    )
    with numpy.errstate(all="ignore"):
        handler = _handler_of(v1, v2)
        return handler._wrap_result(
            _flavor_of(v1, v2),
            handler._wrap_dispatched_function(function)(
                _lib_of(v1, v2),
                *v1.azimuthal.elements,
                *v1.longitudinal.elements,
                *v2.azimuthal.elements,
                *v2.longitudinal.elements,
            ),
            returns,
            2,
        )<|MERGE_RESOLUTION|>--- conflicted
+++ resolved
@@ -408,17 +408,9 @@
 def rhophi_eta_rhophi_eta(lib, rho1, phi1, eta1, rho2, phi2, eta2):
     expmeta1 = lib.exp(-eta1)
     expmeta2 = lib.exp(-eta2)
-<<<<<<< HEAD
-    invtantheta1 = 0.5 * (1 - expmeta1 ** 2) / expmeta1
-    invtantheta2 = 0.5 * (1 - expmeta2 ** 2) / expmeta2
-    return lib.nan_to_num(
-        rho1 * rho2 * (lib.cos(phi1 - phi2) + invtantheta1 * invtantheta2), nan=0.0
-    )
-=======
     invtantheta1 = 0.5 * (1 - expmeta1**2) / expmeta1
     invtantheta2 = 0.5 * (1 - expmeta2**2) / expmeta2
     return rho1 * rho2 * (lib.cos(phi1 - phi2) + invtantheta1 * invtantheta2)
->>>>>>> 51703658
 
 
 dispatch_map = {
