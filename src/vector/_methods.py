--- conflicted
+++ resolved
@@ -2983,13 +2983,8 @@
 
         return self._wrap_result(
             type(self),
-<<<<<<< HEAD
-            self.azimuthal.elements + (coord_value,),
-            [_aztype(self), l_type, None],
-=======
             (*self.azimuthal.elements, 0),
             [_aztype(self), LongitudinalZ, None],
->>>>>>> 8f25cbc5
             1,
         )
 
