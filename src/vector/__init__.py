--- conflicted
+++ resolved
@@ -5,8 +5,8 @@
 
 from __future__ import annotations
 
+import importlib.metadata
 import typing
-from importlib.metadata import PackageNotFoundError, version
 
 import packaging.version
 
@@ -57,11 +57,6 @@
 )
 from vector.version import version as __version__
 
-<<<<<<< HEAD
-import importlib.metadata
-
-=======
->>>>>>> d7524309
 
 def _import_awkward() -> None:
     awk_version = packaging.version.Version(importlib.metadata.version("awkward"))
