--- conflicted
+++ resolved
@@ -669,11 +669,8 @@
     def __init__(
         self, azimuthal: AzimuthalObject | None = None, **kwargs: float
     ) -> None:
-<<<<<<< HEAD
-=======
         if not _is_type_safe(kwargs):
             raise TypeError("a coordinate must be of the type int or float")
->>>>>>> b1bd185a
 
         for k, v in kwargs.copy().items():
             kwargs.pop(k)
@@ -1058,11 +1055,8 @@
         longitudinal: LongitudinalObject | None = None,
         **kwargs: float,
     ) -> None:
-<<<<<<< HEAD
-=======
         if not _is_type_safe(kwargs):
             raise TypeError("a coordinate must be of the type int or float")
->>>>>>> b1bd185a
 
         for k, v in kwargs.copy().items():
             kwargs.pop(k)
@@ -1732,7 +1726,6 @@
         temporal: TemporalObject | None = None,
         **kwargs: float,
     ) -> None:
-
         for k, v in kwargs.copy().items():
             kwargs.pop(k)
             kwargs[_repr_momentum_to_generic.get(k, k)] = v
