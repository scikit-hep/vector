# Copyright (c) 2019-2021, Jonas Eschle, Jim Pivarski, Eduardo Rodrigues, and Henry Schreiner.
#
# Distributed under the 3-clause BSD license, see accompanying file LICENSE
# or https://github.com/scikit-hep/vector for details.
"""
Defines behaviors for Object vectors. New vectors created with the

.. code-block:: python

    vector.obj(...)


function will have these behaviors built in (and will pass them to any derived
objects).

Additionally, the class methods can also be used to construct object type
vectors -

.. code-block:: python

    vec = vector.VectorObject2D.from_xy(1, 2)

"""
import typing

import numpy

from vector._methods import (
    Azimuthal,
    AzimuthalRhoPhi,
    AzimuthalXY,
    Longitudinal,
    LongitudinalEta,
    LongitudinalTheta,
    LongitudinalZ,
    Lorentz,
    LorentzMomentum,
    Planar,
    PlanarMomentum,
    SameVectorType,
    Spatial,
    SpatialMomentum,
    Temporal,
    TemporalT,
    TemporalTau,
    Vector,
    Vector2D,
    Vector3D,
    Vector4D,
    VectorProtocol,
    _aztype,
    _coordinate_class_to_names,
    _handler_of,
    _ltype,
    _repr_generic_to_momentum,
    _ttype,
)
from vector._typeutils import FloatArray


class CoordinatesObject:
    """
    Coordinates class for the Object backend.
    """

    pass


class AzimuthalObject(CoordinatesObject, Azimuthal):
    """
    Azimuthal class for the Object backend.
    """

    pass


class LongitudinalObject(CoordinatesObject, Longitudinal):
    """
    Longitudinal class for the Object backend.
    """

    pass


class TemporalObject(CoordinatesObject, Temporal):
    """
    Temporal class for the Object backend.
    """

    pass


class TupleXY(typing.NamedTuple):
    """
    ``x`` and ``y`` coordinates as a ``NamedTuple``.
    """

    x: float
    y: float


class AzimuthalObjectXY(AzimuthalObject, AzimuthalXY, TupleXY):
    """
    Class for the ``x`` and ``y`` (azimuthal) coordinates of Object backend.
    Use the ``elements`` property to retrieve the coordinates.
    """

    @property
    def elements(self) -> typing.Tuple[float, float]:
        """
        Azimuthal coordinates (``x`` and ``y``) as a tuple.
        Each coordinate is a scalar and not a vector.

        Examples:
            >>> v = vector.obj(x=1, y=2)
            >>> az = v.azimuthal
            >>> az.elements
            (1, 2)
        """
        return (self.x, self.y)


class TupleRhoPhi(typing.NamedTuple):
    """
    ``rho`` and ``phi`` coordinates as a ``NamedTuple``.
    """

    rho: float
    phi: float


class AzimuthalObjectRhoPhi(AzimuthalObject, AzimuthalRhoPhi, TupleRhoPhi):
    """
    Class for the ``rho`` and ``phi`` (azimuthal) coordinates of Object backend.
    Use the ``elements`` property to retrieve the coordinates.
    """

    @property
    def elements(self) -> typing.Tuple[float, float]:
        """
        Azimuthal coordinates (``rho`` and ``phi``) as a tuple.
        Each coordinate is a scalar and not a vector.

        Examples:
            >>> v = vector.obj(rho=1, phi=2)
            >>> az = v.azimuthal
            >>> az.elements
            (1, 2)
        """
        return (self.rho, self.phi)


class TupleZ(typing.NamedTuple):
    """
    ``z`` coordinate as a ``NamedTuple``.
    """

    z: float


class LongitudinalObjectZ(LongitudinalObject, LongitudinalZ, TupleZ):
    """
    Class for the ``z`` (longitudinal) coordinate of Object backend.
    Use the ``elements`` property to retrieve the coordinates.
    """

    @property
    def elements(self) -> typing.Tuple[float]:
        """
        Longitudinal coordinates (``z``) as a tuple.
        Each coordinate is a scalar and not a vector.

        Examples:
            >>> v = vector.obj(rho=1, phi=2, z=3)
            >>> lc = v.longitudinal
            >>> lc.elements
            (3,)
        """
        return (self.z,)


class TupleTheta(typing.NamedTuple):
    """
    ``theta`` coordinates as a ``NamedTuple``.
    """

    theta: float


class LongitudinalObjectTheta(LongitudinalObject, LongitudinalTheta, TupleTheta):
    """
    Class for the ``theta`` (longitudinal) coordinate of Object backend.
    Use the ``elements`` property to retrieve the coordinates.
    """

    @property
    def elements(self) -> typing.Tuple[float]:
        """
        Longitudinal coordinates (``theta``) as a tuple.
        Each coordinate is a scalar and not a vector.

        Examples:
            >>> v = vector.obj(rho=1, phi=2, theta=3)
            >>> lc = v.longitudinal
            >>> lc.elements
            (3,)
        """
        return (self.theta,)


class TupleEta(typing.NamedTuple):
    """
    ``eta`` coordinate as a ``NamedTuple``.
    """

    eta: float


class LongitudinalObjectEta(LongitudinalObject, LongitudinalEta, TupleEta):
    """
    Class for the ``eta`` (longitudinal) coordinate of Object backend.
    Use the ``elements`` property to retrieve the coordinates.
    """

    eta: float

    @property
    def elements(self) -> typing.Tuple[float]:
        """
        Longitudinal coordinates (``theta``) as a tuple.
        Each coordinate is a scalar and not a vector.

        Examples:
            >>> v = vector.obj(rho=1, phi=2, eta=3)
            >>> lc = v.longitudinal
            >>> lc.elements
            (3,)
        """
        return (self.eta,)


class TupleT(typing.NamedTuple):
    """
    ``t`` coordinate as a ``NamedTuple``.
    """

    t: float


class TemporalObjectT(TemporalObject, TemporalT, TupleT):
    """
    Class for the ``t`` (temporal) coordinate of Object backend.
    Use the ``elements`` property to retrieve the coordinates.
    """

    t: float

    @property
    def elements(self) -> typing.Tuple[float]:
        """
        Temporal coordinates (``t``) as a tuple.
        Each coordinate is a scalar and not a vector.

        Examples:
            >>> v = vector.obj(rho=1, phi=2, theta=3, t=4)
            >>> tc = v.temporal
            >>> tc.elements
            (4,)
        """
        return (self.t,)


class TupleTau(typing.NamedTuple):
    """
    ``tau`` coordinate as a ``NamedTuple``.
    """

    tau: float


class TemporalObjectTau(TemporalObject, TemporalTau, TupleTau):
    """
    Class for the ``tau`` (temporal) coordinate of Object backend.
    Use the ``elements`` property to retrieve the coordinates.
    """

    @property
    def elements(self) -> typing.Tuple[float]:
        """
        Temporal coordinates (``tau``) as a tuple.
        Each coordinate is a scalar and not a vector.

        Examples:
            >>> v = vector.obj(rho=1, phi=2, theta=3, tau=4)
            >>> tc = v.temporal
            >>> tc.elements
            (4,)
        """
        return (self.tau,)


_coord_object_type = {
    AzimuthalXY: AzimuthalObjectXY,
    AzimuthalRhoPhi: AzimuthalObjectRhoPhi,
    LongitudinalZ: LongitudinalObjectZ,
    LongitudinalTheta: LongitudinalObjectTheta,
    LongitudinalEta: LongitudinalObjectEta,
    TemporalT: TemporalObjectT,
    TemporalTau: TemporalObjectTau,
}


def _replace_data(obj: typing.Any, result: typing.Any) -> typing.Any:
    if not isinstance(result, VectorObject):
        raise TypeError(f"can only assign a single vector to {type(obj).__name__}")

    if isinstance(result, (VectorObject2D, VectorObject3D, VectorObject4D)):
        if isinstance(obj.azimuthal, AzimuthalObjectXY):
            obj.azimuthal = AzimuthalObjectXY(result.x, result.y)
        elif isinstance(obj.azimuthal, AzimuthalObjectRhoPhi):
            obj.azimuthal = AzimuthalObjectRhoPhi(result.rho, result.phi)
        else:
            raise AssertionError(type(obj))

    if isinstance(result, (VectorObject3D, VectorObject4D)):
        if isinstance(obj.longitudinal, LongitudinalObjectZ):
            obj.longitudinal = LongitudinalObjectZ(result.z)
        elif isinstance(obj.longitudinal, LongitudinalObjectTheta):
            obj.longitudinal = LongitudinalObjectTheta(result.theta)
        elif isinstance(obj.longitudinal, LongitudinalObjectEta):
            obj.longitudinal = LongitudinalObjectEta(result.eta)
        else:
            raise AssertionError(type(obj))

    if isinstance(result, VectorObject4D):
        if isinstance(obj.temporal, TemporalObjectT):
            obj.temporal = TemporalObjectT(result.t)
        elif isinstance(obj.temporal, TemporalObjectTau):
            obj.temporal = TemporalObjectTau(result.tau)
        else:
            raise AssertionError(type(obj))

    return obj


class VectorObject(Vector):
    """
    One dimensional vector class for the object backend.
    """

    lib = numpy

    def __eq__(self, other: typing.Any) -> typing.Any:
        return numpy.equal(self, other)

    def __ne__(self, other: typing.Any) -> typing.Any:
        return numpy.not_equal(self, other)

    def __abs__(self) -> float:
        return numpy.absolute(self)

    def __add__(self, other: VectorProtocol) -> VectorProtocol:
        return numpy.add(self, other)

    def __radd__(self, other: VectorProtocol) -> VectorProtocol:
        return numpy.add(other, self)

    def __iadd__(self: SameVectorType, other: VectorProtocol) -> SameVectorType:
        return _replace_data(self, numpy.add(self, other))

    def __sub__(self, other: VectorProtocol) -> VectorProtocol:
        return numpy.subtract(self, other)

    def __rsub__(self, other: VectorProtocol) -> VectorProtocol:
        return numpy.subtract(other, self)

    def __isub__(self: SameVectorType, other: VectorProtocol) -> SameVectorType:
        return _replace_data(self, numpy.subtract(self, other))

    def __mul__(self, other: float) -> VectorProtocol:
        return numpy.multiply(self, other)

    def __rmul__(self, other: float) -> VectorProtocol:
        return numpy.multiply(other, self)

    def __imul__(self: SameVectorType, other: float) -> SameVectorType:
        return _replace_data(self, numpy.multiply(self, other))

    def __neg__(self: SameVectorType) -> SameVectorType:
        return numpy.negative(self)

    def __pos__(self: SameVectorType) -> SameVectorType:
        return numpy.positive(self)

    def __truediv__(self, other: float) -> VectorProtocol:
        return numpy.true_divide(self, other)

    def __rtruediv__(self, other: float) -> VectorProtocol:
        return numpy.true_divide(other, self)

    def __itruediv__(self: SameVectorType, other: float) -> VectorProtocol:
        return _replace_data(self, numpy.true_divide(self, other))

    def __pow__(self, other: float) -> float:
        return numpy.power(self, other)

    def __matmul__(self, other: VectorProtocol) -> float:
        return numpy.matmul(self, other)

    def __array_ufunc__(
        self,
        ufunc: typing.Any,
        method: typing.Any,
        *inputs: typing.Any,
        **kwargs: typing.Any,
    ) -> typing.Any:
        """
        Implements NumPy's ``ufunc``s for ``VectorObject`` and its subclasses. The current
        implementation includes ``numpy.absolute``, ``numpy.add``, ``numpy.subtract``,
        ``numpy.multipy``, ``numpy.positive``, ``numpy.negative``, ``numpy.true_divide``,
        ``numpy.power``, ``numpy.square``, ``numpy.sqrt``, ``numpy.cbrt``, ``numpy.matmul``,
        ``numpy.equal``, and ``numpy.not_equal``.
        """
        if not isinstance(_handler_of(*inputs), VectorObject):
            # Let a higher-precedence backend handle it.
            return NotImplemented

        outputs = kwargs.get("out", ())
        if any(not isinstance(x, VectorObject) for x in outputs):
            raise TypeError(
                "ufunc operating on VectorObjects can only use the 'out' keyword "
                "with another VectorObject"
            )

        if (
            ufunc is numpy.absolute
            and len(inputs) == 1
            and isinstance(inputs[0], Vector)
        ):
            if len(outputs) != 0:
                raise TypeError(
                    "output of 'numpy.absolute' is scalar, cannot fill a VectorObject with 'out'"
                )
            if isinstance(inputs[0], Vector2D):
                return inputs[0].rho
            elif isinstance(inputs[0], Vector3D):
                return inputs[0].mag
            elif isinstance(inputs[0], Vector4D):
                return inputs[0].tau

        elif (
            ufunc is numpy.add
            and len(inputs) == 2
            and isinstance(inputs[0], Vector)
            and isinstance(inputs[1], Vector)
        ):
            result = inputs[0].add(inputs[1])
            for output in outputs:
                _replace_data(output, result)
            return result

        elif (
            ufunc is numpy.subtract
            and len(inputs) == 2
            and isinstance(inputs[0], Vector)
            and isinstance(inputs[1], Vector)
        ):
            result = inputs[0].subtract(inputs[1])
            for output in outputs:
                _replace_data(output, result)
            return result

        elif (
            ufunc is numpy.multiply
            and len(inputs) == 2
            and isinstance(inputs[0], Vector)
            and not isinstance(inputs[1], Vector)
        ):
            result = inputs[0].scale(inputs[1])
            for output in outputs:
                _replace_data(output, result)
            return result

        elif (
            ufunc is numpy.multiply
            and len(inputs) == 2
            and not isinstance(inputs[0], Vector)
            and isinstance(inputs[1], Vector)
        ):
            result = inputs[1].scale(inputs[0])
            for output in outputs:
                _replace_data(output, result)
            return result

        elif (
            ufunc is numpy.negative
            and len(inputs) == 1
            and isinstance(inputs[0], Vector)
        ):
            result = inputs[0].scale(-1)
            for output in outputs:
                _replace_data(output, result)
            return result

        elif (
            ufunc is numpy.positive
            and len(inputs) == 1
            and isinstance(inputs[0], Vector)
        ):
            return inputs[0]

        elif (
            ufunc is numpy.true_divide
            and len(inputs) == 2
            and isinstance(inputs[0], Vector)
            and not isinstance(inputs[1], Vector)
        ):
            result = inputs[0].scale(1 / inputs[1])
            for output in outputs:
                _replace_data(output, result)
            return result

        elif (
            ufunc is numpy.power
            and len(inputs) == 2
            and isinstance(inputs[0], Vector)
            and not isinstance(inputs[1], Vector)
        ):
            result = numpy.absolute(inputs[0]) ** inputs[1]
            for output in outputs:
                _replace_data(output, result)
            return result

        elif (
            ufunc is numpy.square and len(inputs) == 1 and isinstance(inputs[0], Vector)
        ):
            if len(outputs) != 0:
                raise TypeError(
                    "output of 'numpy.square' is scalar, cannot fill a VectorObject with 'out'"
                )
            if isinstance(inputs[0], Vector2D):
                return inputs[0].rho2
            elif isinstance(inputs[0], Vector3D):
                return inputs[0].mag2
            elif isinstance(inputs[0], Vector4D):
                return inputs[0].tau2

        elif ufunc is numpy.sqrt and len(inputs) == 1 and isinstance(inputs[0], Vector):
            if len(outputs) != 0:
                raise TypeError(
                    "output of 'numpy.sqrt' is scalar, cannot fill a VectorObject with 'out'"
                )
            if isinstance(inputs[0], Vector2D):
                return inputs[0].rho2 ** 0.25
            elif isinstance(inputs[0], Vector3D):
                return inputs[0].mag2 ** 0.25
            elif isinstance(inputs[0], Vector4D):
                return inputs[0].tau2 ** 0.25

        elif ufunc is numpy.cbrt and len(inputs) == 1 and isinstance(inputs[0], Vector):
            if len(outputs) != 0:
                raise TypeError(
                    "output of 'numpy.cbrt' is scalar, cannot fill a VectorObject with 'out'"
                )
            if isinstance(inputs[0], Vector2D):
                return inputs[0].rho2 ** 0.16666666666666666
            elif isinstance(inputs[0], Vector3D):
                return inputs[0].mag2 ** 0.16666666666666666
            elif isinstance(inputs[0], Vector4D):
                return inputs[0].tau2 ** 0.16666666666666666

        elif (
            ufunc is numpy.matmul
            and len(inputs) == 2
            and isinstance(inputs[0], Vector)
            and isinstance(inputs[1], Vector)
        ):
            if len(outputs) != 0:
                raise TypeError(
                    "output of 'numpy.matmul' is scalar, cannot fill a VectorObject with 'out'"
                )
            return inputs[0].dot(inputs[1])

        elif (
            ufunc is numpy.equal
            and len(inputs) == 2
            and isinstance(inputs[0], Vector)
            and isinstance(inputs[1], Vector)
        ):
            if len(outputs) != 0:
                raise TypeError(
                    "output of 'numpy.equal' is scalar, cannot fill a VectorObject with 'out'"
                )
            return inputs[0].equal(inputs[1])

        elif (
            ufunc is numpy.not_equal
            and len(inputs) == 2
            and isinstance(inputs[0], Vector)
            and isinstance(inputs[1], Vector)
        ):
            if len(outputs) != 0:
                raise TypeError(
                    "output of 'numpy.equal' is scalar, cannot fill a VectorObject with 'out'"
                )
            return inputs[0].not_equal(inputs[1])

        else:
            return NotImplemented


class VectorObject2D(VectorObject, Planar, Vector2D):
    """
    Two dimensional vector class for the object backend.
    Use the class methods -

    - :meth:`VectorObject2D.from_xy`
    - :meth:`VectorObject2D.from_rhophi`

    to construct 2D Vector objects.

    For two dimensional momentum vector objects, see
    :class:`vector.backends.object.MomentumObject2D`.
    """

    __slots__ = ("azimuthal",)

    azimuthal: AzimuthalObject

    @classmethod
    def from_xy(cls, x: float, y: float) -> "VectorObject2D":
        """
        Constructs a ``VectorObject2D`` from Cartesian coordinates.

        Use :class:`vector.backends.object.MomentumObject2D` to construct a vector
        with momentum properties and methods.

        Examples:
            >>> vec = vector.VectorObject2D.from_xy(1, 2)
            >>> vec
            vector.obj(x=1, y=2)
        """
        return cls(AzimuthalObjectXY(x, y))

    @classmethod
    def from_rhophi(cls, rho: float, phi: float) -> "VectorObject2D":
        """
        Constructs a ``VectorObject2D`` from polar coordinates.

        Use :class:`vector.backends.object.MomentumObject2D` to construct a vector
        with momentum properties and methods.

        Examples:
            >>> vec = vector.VectorObject2D.from_rhophi(1, 2)
            >>> vec
            vector.obj(rho=1, phi=2)
        """
        return cls(AzimuthalObjectRhoPhi(rho, phi))

    def __init__(self, azimuthal: AzimuthalObject) -> None:
        self.azimuthal = azimuthal

    def __repr__(self) -> str:
        aznames = _coordinate_class_to_names[_aztype(self)]
        out = [f"{x}={getattr(self.azimuthal, x)}" for x in aznames]
        return "vector.obj(" + ", ".join(out) + ")"

    def __array__(self) -> FloatArray:
        from vector.backends.numpy import VectorNumpy2D

        return VectorNumpy2D(
            self.azimuthal.elements,
            dtype=[
                (x, numpy.float64) for x in _coordinate_class_to_names[_aztype(self)]
            ],
        )

    def _wrap_result(
        self,
        cls: typing.Any,
        result: typing.Any,
        returns: typing.Any,
        num_vecargs: typing.Any,
    ) -> typing.Any:
        """
        Wraps the raw result of a compute function as a scalar or a vector.

        Args:
            result: Value or tuple of values from a compute function.
            returns: Signature from a ``dispatch_map``.
            num_vecargs (int): Number of vector arguments in the function
                that would be treated on an equal footing (i.e. ``add``
                has two, but ``rotate_axis`` has only one: the ``axis``
                is secondary).
        """
        if returns == [float] or returns == [bool]:
            return result

        elif (
            len(returns) == 1
            and isinstance(returns[0], type)
            and issubclass(returns[0], Azimuthal)
        ):
            azcoords = _coord_object_type[returns[0]](result[0], result[1])
            return cls.ProjectionClass2D(azcoords)

        elif (
            len(returns) == 2
            and isinstance(returns[0], type)
            and issubclass(returns[0], Azimuthal)
            and returns[1] is None
        ):
            azcoords = _coord_object_type[returns[0]](result[0], result[1])
            return cls.ProjectionClass2D(azcoords)

        elif (
            len(returns) == 2
            and isinstance(returns[0], type)
            and issubclass(returns[0], Azimuthal)
            and isinstance(returns[1], type)
            and issubclass(returns[1], Longitudinal)
        ):
            azcoords = _coord_object_type[returns[0]](result[0], result[1])
            lcoords = _coord_object_type[returns[1]](result[2])
            return cls.ProjectionClass3D(azcoords, lcoords)

        elif (
            len(returns) == 3
            and isinstance(returns[0], type)
            and issubclass(returns[0], Azimuthal)
            and isinstance(returns[1], type)
            and issubclass(returns[1], Longitudinal)
            and returns[2] is None
        ):
            azcoords = _coord_object_type[returns[0]](result[0], result[1])
            lcoords = _coord_object_type[returns[1]](result[2])
            return cls.ProjectionClass3D(azcoords, lcoords)

        elif (
            len(returns) == 3
            and isinstance(returns[0], type)
            and issubclass(returns[0], Azimuthal)
            and isinstance(returns[1], type)
            and issubclass(returns[1], Longitudinal)
            and isinstance(returns[2], type)
            and issubclass(returns[2], Temporal)
        ):
            azcoords = _coord_object_type[returns[0]](result[0], result[1])
            lcoords = _coord_object_type[returns[1]](result[2])
            tcoords = _coord_object_type[returns[2]](result[3])
            return cls.ProjectionClass4D(azcoords, lcoords, tcoords)

        else:
            raise AssertionError(repr(returns))

    @property
    def x(self) -> float:
        return super().x

    @x.setter
    def x(self, x: float) -> None:
        self.azimuthal = AzimuthalObjectXY(x, self.y)

    @property
    def y(self) -> float:
        return super().y

    @y.setter
    def y(self, y: float) -> None:
        self.azimuthal = AzimuthalObjectXY(self.x, y)

    @property
    def rho(self) -> float:
        return super().rho

    @rho.setter
    def rho(self, rho: float) -> None:
        self.azimuthal = AzimuthalObjectRhoPhi(rho, self.phi)

    @property
    def phi(self) -> float:
        return super().phi

    @phi.setter
    def phi(self, phi: float) -> None:
        self.azimuthal = AzimuthalObjectRhoPhi(self.rho, phi)


class MomentumObject2D(PlanarMomentum, VectorObject2D):
    """
    Two dimensional momentum vector class for the object backend.

    For two dimensional vector objects, see
    :class:`vector.backends.object.VectorObject2D`.
    """

    def __repr__(self) -> str:
        aznames = _coordinate_class_to_names[_aztype(self)]
        out = []
        for x in aznames:
            y = _repr_generic_to_momentum.get(x, x)
            out.append(f"{y}={getattr(self.azimuthal, x)}")
        return "vector.obj(" + ", ".join(out) + ")"

    def __array__(self) -> FloatArray:
        from vector.backends.numpy import MomentumNumpy2D

        return MomentumNumpy2D(
            self.azimuthal.elements,
            dtype=[
                (x, numpy.float64) for x in _coordinate_class_to_names[_aztype(self)]
            ],
        )

    @property
    def px(self) -> float:
        return super().px

    @px.setter
    def px(self, px: float) -> None:
        self.azimuthal = AzimuthalObjectXY(px, self.py)

    @property
    def py(self) -> float:
        return super().py

    @py.setter
    def py(self, py: float) -> None:
        self.azimuthal = AzimuthalObjectXY(self.px, py)

    @property
    def pt(self) -> float:
        return super().pt

    @pt.setter
    def pt(self, pt: float) -> None:
        self.azimuthal = AzimuthalObjectRhoPhi(pt, self.phi)


class VectorObject3D(VectorObject, Spatial, Vector3D):
    """
    Three dimensional vector class for the object backend.
    Use the class methods -

    - :meth:`VectorObject3D.from_xyz`
    - :meth:`VectorObject3D.from_xytheta`
    - :meth:`VectorObject3D.from_xyeta`
    - :meth:`VectorObject3D.from_rhophiz`
    - :meth:`VectorObject3D.from_rhophitheta`
    - :meth:`VectorObject3D.from_rhophieta`

    to construct 3D Vector objects.

    For three dimensional momentum vector objects, see
    :class:`vector.backends.object.MomentumObject3D`.
    """

    __slots__ = ("azimuthal", "longitudinal")

    azimuthal: AzimuthalObject
    longitudinal: LongitudinalObject

    @classmethod
    def from_xyz(cls, x: float, y: float, z: float) -> "VectorObject3D":
        """
        Constructs a ``VectorObject3D`` from Cartesian coordinates.

        Use :class:`vector.backends.object.MomentumObject3D` to construct a vector
        with momentum properties and methods.

        Examples:
            >>> vec = vector.VectorObject3D.from_xyz(1, 1, 1)
            >>> vec
            vector.obj(x=1, y=1, z=1)
        """
        return cls(AzimuthalObjectXY(x, y), LongitudinalObjectZ(z))

    @classmethod
    def from_xytheta(cls, x: float, y: float, theta: float) -> "VectorObject3D":
        r"""
        Constructs a ``VectorObject3D`` from Cartesian azimuthal coordinates and
        a polar angle $\theta$.

        Use :class:`vector.backends.object.MomentumObject3D` to construct a vector
        with momentum properties and methods.

        Examples:
            >>> vec = vector.VectorObject3D.from_xytheta(1, 1, 1)
            >>> vec
            vector.obj(x=1, y=1, theta=1)
        """
        return cls(AzimuthalObjectXY(x, y), LongitudinalObjectTheta(theta))

    @classmethod
    def from_xyeta(cls, x: float, y: float, eta: float) -> "VectorObject3D":
        r"""
        Constructs a ``VectorObject3D`` from Cartesian coordinates and a
        pseudorapidity $\eta$.

        Use :class:`vector.backends.object.MomentumObject3D` to construct a vector
        with momentum properties and methods.

        Examples:
            >>> vec = vector.VectorObject3D.from_xyeta(1, 1, 1)
            >>> vec
            vector.obj(x=1, y=1, eta=1)
        """
        return cls(AzimuthalObjectXY(x, y), LongitudinalObjectEta(eta))

    @classmethod
    def from_rhophiz(cls, rho: float, phi: float, z: float) -> "VectorObject3D":
        """
        Constructs a ``VectorObject3D`` from polar azimuthal coordinates and a
        Cartesian longitudinal coordinate $z$.

        Use :class:`vector.backends.object.MomentumObject3D` to construct a vector
        with momentum properties and methods.

        Examples:
            >>> vec = vector.VectorObject3D.from_rhophiz(1, 1, 1)
            >>> vec
            vector.obj(rho=1, phi=1, z=1)
        """
        return cls(AzimuthalObjectRhoPhi(rho, phi), LongitudinalObjectZ(z))

    @classmethod
    def from_rhophitheta(cls, rho: float, phi: float, theta: float) -> "VectorObject3D":
        r"""
        Constructs a ``VectorObject3D`` from polar azimuthal coordinates and a
        polar angle $\theta$.

        Use :class:`vector.backends.object.MomentumObject3D` to construct a vector
        with momentum properties and methods.

        Examples:
            >>> vec = vector.VectorObject3D.from_rhophitheta(1, 1, 1)
            >>> vec
            vector.obj(rho=1, phi=1, theta=1)
        """
        return cls(AzimuthalObjectRhoPhi(rho, phi), LongitudinalObjectTheta(theta))

    @classmethod
    def from_rhophieta(cls, rho: float, phi: float, eta: float) -> "VectorObject3D":
        r"""
        Constructs a ``VectorObject3D`` from polar azimuthal coordinates and a
        pseudorapidity $\eta$.

        Use :class:`vector.backends.object.MomentumObject3D` to construct a vector
        with momentum properties and methods.

        Examples:
            >>> vec = vector.VectorObject3D.from_rhophieta(1, 1, 1)
            >>> vec
            vector.obj(rho=1, phi=1, eta=1)
        """
        return cls(AzimuthalObjectRhoPhi(rho, phi), LongitudinalObjectEta(eta))

    def __init__(
        self, azimuthal: AzimuthalObject, longitudinal: LongitudinalObject
    ) -> None:
        self.azimuthal = azimuthal
        self.longitudinal = longitudinal

    def __repr__(self) -> str:
        aznames = _coordinate_class_to_names[_aztype(self)]
        lnames = _coordinate_class_to_names[_ltype(self)]
        out = [f"{x}={getattr(self.azimuthal, x)}" for x in aznames]
        for x in lnames:
            out.append(f"{x}={getattr(self.longitudinal, x)}")
        return "vector.obj(" + ", ".join(out) + ")"

    def __array__(self) -> FloatArray:
        from vector.backends.numpy import VectorNumpy3D

        return VectorNumpy3D(
            self.azimuthal.elements + self.longitudinal.elements,
            dtype=[
                (x, numpy.float64)
                for x in _coordinate_class_to_names[_aztype(self)]
                + _coordinate_class_to_names[_ltype(self)]
            ],
        )

    def _wrap_result(
        self,
        cls: typing.Any,
        result: typing.Any,
        returns: typing.Any,
        num_vecargs: typing.Any,
    ) -> typing.Any:
        """
        Wraps the raw result of a compute function as a scalar or a vector.

        Args:
            result: Value or tuple of values from a compute function.
            returns: Signature from a ``dispatch_map``.
            num_vecargs (int): Number of vector arguments in the function
                that would be treated on an equal footing (i.e. ``add``
                has two, but ``rotate_axis`` has only one: the ``axis``
                is secondary).
        """
        if returns == [float] or returns == [bool]:
            return result

        elif (
            len(returns) == 1
            and isinstance(returns[0], type)
            and issubclass(returns[0], Azimuthal)
        ):
            azcoords = _coord_object_type[returns[0]](result[0], result[1])
            return cls.ProjectionClass3D(azcoords, self.longitudinal)

        elif (
            len(returns) == 2
            and isinstance(returns[0], type)
            and issubclass(returns[0], Azimuthal)
            and returns[1] is None
        ):
            azcoords = _coord_object_type[returns[0]](result[0], result[1])
            return cls.ProjectionClass2D(azcoords)

        elif (
            len(returns) == 2
            and isinstance(returns[0], type)
            and issubclass(returns[0], Azimuthal)
            and isinstance(returns[1], type)
            and issubclass(returns[1], Longitudinal)
        ):
            azcoords = _coord_object_type[returns[0]](result[0], result[1])
            lcoords = _coord_object_type[returns[1]](result[2])
            return cls.ProjectionClass3D(azcoords, lcoords)

        elif (
            len(returns) == 3
            and isinstance(returns[0], type)
            and issubclass(returns[0], Azimuthal)
            and isinstance(returns[1], type)
            and issubclass(returns[1], Longitudinal)
            and returns[2] is None
        ):
            azcoords = _coord_object_type[returns[0]](result[0], result[1])
            lcoords = _coord_object_type[returns[1]](result[2])
            return cls.ProjectionClass3D(azcoords, lcoords)

        elif (
            len(returns) == 3
            and isinstance(returns[0], type)
            and issubclass(returns[0], Azimuthal)
            and isinstance(returns[1], type)
            and issubclass(returns[1], Longitudinal)
            and isinstance(returns[2], type)
            and issubclass(returns[2], Temporal)
        ):
            azcoords = _coord_object_type[returns[0]](result[0], result[1])
            lcoords = _coord_object_type[returns[1]](result[2])
            tcoords = _coord_object_type[returns[2]](result[3])
            return cls.ProjectionClass4D(azcoords, lcoords, tcoords)

        else:
            raise AssertionError(repr(returns))

    @property
    def x(self) -> float:
        return super().x

    @x.setter
    def x(self, x: float) -> None:
        self.azimuthal = AzimuthalObjectXY(x, self.y)

    @property
    def y(self) -> float:
        return super().y

    @y.setter
    def y(self, y: float) -> None:
        self.azimuthal = AzimuthalObjectXY(self.x, y)

    @property
    def rho(self) -> float:
        return super().rho

    @rho.setter
    def rho(self, rho: float) -> None:
        self.azimuthal = AzimuthalObjectRhoPhi(rho, self.phi)

    @property
    def phi(self) -> float:
        return super().phi

    @phi.setter
    def phi(self, phi: float) -> None:
        self.azimuthal = AzimuthalObjectRhoPhi(self.rho, phi)

    @property
    def z(self) -> float:
        return super().z

    @z.setter
    def z(self, z: float) -> None:
        self.longitudinal = LongitudinalObjectZ(z)

    @property
    def theta(self) -> float:
        return super().theta

    @theta.setter
    def theta(self, theta: float) -> None:
        self.longitudinal = LongitudinalObjectTheta(theta)

    @property
    def eta(self) -> float:
        return super().eta

    @eta.setter
    def eta(self, eta: float) -> None:
        self.longitudinal = LongitudinalObjectEta(eta)


class MomentumObject3D(SpatialMomentum, VectorObject3D):
    """
    Three dimensional momentum vector class for the object backend.

    For three dimensional vector objects, see
    :class:`vector.backends.object.VectorObject3D`.
    """

    def __repr__(self) -> str:
        aznames = _coordinate_class_to_names[_aztype(self)]
        lnames = _coordinate_class_to_names[_ltype(self)]
        out = []
        for x in aznames:
            y = _repr_generic_to_momentum.get(x, x)
            out.append(f"{y}={getattr(self.azimuthal, x)}")
        for x in lnames:
            y = _repr_generic_to_momentum.get(x, x)
            out.append(f"{y}={getattr(self.longitudinal, x)}")
        return "vector.obj(" + ", ".join(out) + ")"

    def __array__(self) -> FloatArray:
        from vector.backends.numpy import MomentumNumpy3D

        return MomentumNumpy3D(
            self.azimuthal.elements + self.longitudinal.elements,
            dtype=[
                (x, numpy.float64)
                for x in _coordinate_class_to_names[_aztype(self)]
                + _coordinate_class_to_names[_ltype(self)]
            ],
        )

    @property
    def px(self) -> float:
        return super().px

    @px.setter
    def px(self, px: float) -> None:
        self.azimuthal = AzimuthalObjectXY(px, self.py)

    @property
    def py(self) -> float:
        return super().py

    @py.setter
    def py(self, py: float) -> None:
        self.azimuthal = AzimuthalObjectXY(self.px, py)

    @property
    def pt(self) -> float:
        return super().pt

    @pt.setter
    def pt(self, pt: float) -> None:
        self.azimuthal = AzimuthalObjectRhoPhi(pt, self.phi)

    @property
    def pz(self) -> float:
        return super().pz

    @pz.setter
    def pz(self, pz: float) -> None:
        self.longitudinal = LongitudinalObjectZ(pz)


class VectorObject4D(VectorObject, Lorentz, Vector4D):
    """
    Four dimensional vector class for the object backend.
    Use the class methods -

    - :meth:`VectorObject4D.from_xyzt`
    - :meth:`VectorObject4D.from_xythetat`
    - :meth:`VectorObject4D.from_xyetat`
    - :meth:`VectorObject4D.from_rhophizt`
    - :meth:`VectorObject4D.from_rhophithetat`
    - :meth:`VectorObject4D.from_rhophietat`
    - :meth:`VectorObject4D.from_xyztau`
    - :meth:`VectorObject4D.from_xythetatau`
    - :meth:`VectorObject4D.from_xyetatau`
    - :meth:`VectorObject4D.from_rhophiztau`
    - :meth:`VectorObject4D.from_rhophithetatau`
    - :meth:`VectorObject4D.from_rhophietatau`

    to construct 4D Vector objects.

    For four dimensional momentum vector objects, see
    :class:`vector.backends.object.MomentumObject4D`.
    """

    __slots__ = ("azimuthal", "longitudinal", "temporal")

    azimuthal: AzimuthalObject
    longitudinal: LongitudinalObject
    temporal: TemporalObject

    @classmethod
    def from_xyzt(
        cls,
        x: float,
        y: float,
        z: float,
        t: float,
    ) -> "VectorObject4D":
        """
        Constructs a ``VectorObject3D`` from Cartesian coordinates and a time
        coordinate $t$.

        Use :class:`vector.backends.object.MomentumObject3D` to construct a vector
        with momentum properties and methods.

        Examples:
            >>> vec = vector.VectorObject4D.from_xyzt(1, 1, 1, 1)
            >>> vec
            vector.obj(x=1, y=1, z=1, t=1)
        """
        return cls(AzimuthalObjectXY(x, y), LongitudinalObjectZ(z), TemporalObjectT(t))

    @classmethod
    def from_xyztau(
        cls,
        x: float,
        y: float,
        z: float,
        tau: float,
    ) -> "VectorObject4D":
        r"""
        Constructs a ``VectorObject3D`` from Cartesian coordinates and a proper time
        coordinate $\tau$.

        Use :class:`vector.backends.object.MomentumObject3D` to construct a vector
        with momentum properties and methods.

        Examples:
            >>> vec = vector.VectorObject4D.from_xyztau(1, 1, 1, 1)
            >>> vec
            vector.obj(x=1, y=1, z=1, tau=1)
        """
        return cls(
            AzimuthalObjectXY(x, y), LongitudinalObjectZ(z), TemporalObjectTau(tau)
        )

    @classmethod
    def from_xythetat(
        cls,
        x: float,
        y: float,
        theta: float,
        t: float,
    ) -> "VectorObject4D":
        r"""
        Constructs a ``VectorObject3D`` from Cartesian azimuthal coordinates, a
        polar angle $\theta$, and a time coordinate $t$.

        Use :class:`vector.backends.object.MomentumObject3D` to construct a vector
        with momentum properties and methods.

        Examples:
            >>> vec = vector.VectorObject4D.from_xythetat(1, 1, 1, 1)
            >>> vec
            vector.obj(x=1, y=1, theta=1, t=1)
        """
        return cls(
            AzimuthalObjectXY(x, y), LongitudinalObjectTheta(theta), TemporalObjectT(t)
        )

    @classmethod
    def from_xythetatau(
        cls,
        x: float,
        y: float,
        theta: float,
        tau: float,
    ) -> "VectorObject4D":
        r"""
        Constructs a ``VectorObject3D`` from Cartesian azimuthal coordinates, a
        polar angle $\theta$, and a proper time coordinate $\tau$.

        Use :class:`vector.backends.object.MomentumObject3D` to construct a vector
        with momentum properties and methods.

        Examples:
            >>> vec = vector.VectorObject4D.from_xythetatau(1, 1, 1, 1)
            >>> vec
            vector.obj(x=1, y=1, theta=1, tau=1)
        """
        return cls(
            AzimuthalObjectXY(x, y),
            LongitudinalObjectTheta(theta),
            TemporalObjectTau(tau),
        )

    @classmethod
    def from_xyetat(
        cls,
        x: float,
        y: float,
        eta: float,
        t: float,
    ) -> "VectorObject4D":
        r"""
        Constructs a ``VectorObject3D`` from Cartesian coordinates, a pseudorapidity
        $\eta$, and a time coordinate $t$.

        Use :class:`vector.backends.object.MomentumObject3D` to construct a vector
        with momentum properties and methods.

        Examples:
            >>> vec = vector.VectorObject4D.from_xyetat(1, 1, 1, 1)
            >>> vec
            vector.obj(x=1, y=1, eta=1, t=1)
        """
        return cls(
            AzimuthalObjectXY(x, y), LongitudinalObjectEta(eta), TemporalObjectT(t)
        )

    @classmethod
    def from_xyetatau(
        cls,
        x: float,
        y: float,
        eta: float,
        tau: float,
    ) -> "VectorObject4D":
        r"""
        Constructs a ``VectorObject3D`` from Cartesian coordinates, a pseudorapidity
        $\eta$, and a proper time coordinate $\tau$.

        Use :class:`vector.backends.object.MomentumObject3D` to construct a vector
        with momentum properties and methods.

        Examples:
            >>> vec = vector.VectorObject4D.from_xyetatau(1, 1, 1, 1)
            >>> vec
            vector.obj(x=1, y=1, eta=1, tau=1)
        """
        return cls(
            AzimuthalObjectXY(x, y), LongitudinalObjectEta(eta), TemporalObjectTau(tau)
        )

    @classmethod
    def from_rhophizt(
        cls,
        rho: float,
        phi: float,
        z: float,
        t: float,
    ) -> "VectorObject4D":
        """
        Constructs a ``VectorObject3D`` from polar azimuthal coordinates, a Cartesian
        longitudinal coordinate $z$, and a time coordinate $t$.

        Use :class:`vector.backends.object.MomentumObject3D` to construct a vector
        with momentum properties and methods.

        Examples:
            >>> vec = vector.VectorObject4D.from_rhophizt(1, 1, 1, 1)
            >>> vec
            vector.obj(rho=1, phi=1, z=1, t=1)
        """
        return cls(
            AzimuthalObjectRhoPhi(rho, phi), LongitudinalObjectZ(z), TemporalObjectT(t)
        )

    @classmethod
    def from_rhophiztau(
        cls,
        rho: float,
        phi: float,
        z: float,
        tau: float,
    ) -> "VectorObject4D":
        r"""
        Constructs a ``VectorObject3D`` from polar azimuthal coordinates, a Cartesian
        longitudinal coordinate $z$, and a proper time coordinate $\tau$.

        Use :class:`vector.backends.object.MomentumObject3D` to construct a vector
        with momentum properties and methods.

        Examples:
            >>> vec = vector.VectorObject4D.from_rhophiztau(1, 1, 1, 1)
            >>> vec
            vector.obj(rho=1, phi=1, z=1, tau=1)
        """
        return cls(
            AzimuthalObjectRhoPhi(rho, phi),
            LongitudinalObjectZ(z),
            TemporalObjectTau(tau),
        )

    @classmethod
    def from_rhophithetat(
        cls,
        rho: float,
        phi: float,
        theta: float,
        t: float,
    ) -> "VectorObject4D":
        r"""
        Constructs a ``VectorObject3D`` from polar azimuthal coordinates, a polar
        angle $\theta$, and a time coordinate $t$.

        Use :class:`vector.backends.object.MomentumObject3D` to construct a vector
        with momentum properties and methods.

        Examples:
            >>> vec = vector.VectorObject4D.from_rhophithetat(1, 1, 1, 1)
            >>> vec
            vector.obj(rho=1, phi=1, theta=1, t=1)
        """
        return cls(
            AzimuthalObjectRhoPhi(rho, phi),
            LongitudinalObjectTheta(theta),
            TemporalObjectT(t),
        )

    @classmethod
    def from_rhophithetatau(
        cls,
        rho: float,
        phi: float,
        theta: float,
        tau: float,
    ) -> "VectorObject4D":
        r"""
        Constructs a ``VectorObject3D`` from polar azimuthal coordinates, a polar
        angle $\theta$, and a proper time coordinate $\tau$.

        Use :class:`vector.backends.object.MomentumObject3D` to construct a vector
        with momentum properties and methods.

        Examples:
            >>> vec = vector.VectorObject4D.from_rhophithetatau(1, 1, 1, 1)
            >>> vec
            vector.obj(rho=1, phi=1, theta=1, tau=1)
        """
        return cls(
            AzimuthalObjectRhoPhi(rho, phi),
            LongitudinalObjectTheta(theta),
            TemporalObjectTau(tau),
        )

    @classmethod
    def from_rhophietat(
        cls,
        rho: float,
        phi: float,
        eta: float,
        t: float,
    ) -> "VectorObject4D":
        r"""
        Constructs a ``VectorObject3D`` from polar azimuthal coordinates, a
        pseudorapidity $\eta$, and a time coordinate $t$.

        Use :class:`vector.backends.object.MomentumObject3D` to construct a vector
        with momentum properties and methods.

        Examples:
            >>> vec = vector.VectorObject4D.from_rhophietat(1, 1, 1, 1)
            >>> vec
            vector.obj(rho=1, phi=1, eta=1, t=1)
        """
        return cls(
            AzimuthalObjectRhoPhi(rho, phi),
            LongitudinalObjectEta(eta),
            TemporalObjectT(t),
        )

    @classmethod
    def from_rhophietatau(
        cls,
        rho: float,
        phi: float,
        eta: float,
        tau: float,
    ) -> "VectorObject4D":
        r"""
        Constructs a ``VectorObject3D`` from polar azimuthal coordinates, a
        pseudorapidity $\eta$, and a proper time coordinate $\tau$.

        Use :class:`vector.backends.object.MomentumObject3D` to construct a vector
        with momentum properties and methods.

        Examples:
            >>> vec = vector.VectorObject4D.from_rhophietatau(1, 1, 1, 1)
            >>> vec
            vector.obj(rho=1, phi=1, eta=1, tau=1)
        """
        return cls(
            AzimuthalObjectRhoPhi(rho, phi),
            LongitudinalObjectEta(eta),
            TemporalObjectTau(tau),
        )

    def __init__(
        self,
        azimuthal: AzimuthalObject,
        longitudinal: LongitudinalObject,
        temporal: TemporalObject,
    ) -> None:
        self.azimuthal = azimuthal
        self.longitudinal = longitudinal
        self.temporal = temporal

    def __repr__(self) -> str:
        aznames = _coordinate_class_to_names[_aztype(self)]
        lnames = _coordinate_class_to_names[_ltype(self)]
        tnames = _coordinate_class_to_names[_ttype(self)]
        out = [f"{x}={getattr(self.azimuthal, x)}" for x in aznames]
        for x in lnames:
            out.append(f"{x}={getattr(self.longitudinal, x)}")
        for x in tnames:
            out.append(f"{x}={getattr(self.temporal, x)}")
        return "vector.obj(" + ", ".join(out) + ")"

    def __array__(self) -> FloatArray:
        from vector.backends.numpy import VectorNumpy4D

        return VectorNumpy4D(
            self.azimuthal.elements
            + self.longitudinal.elements
            + self.temporal.elements,
            dtype=[
                (x, numpy.float64)
                for x in _coordinate_class_to_names[_aztype(self)]
                + _coordinate_class_to_names[_ltype(self)]
                + _coordinate_class_to_names[_ttype(self)]
            ],
        )

    def _wrap_result(
        self,
        cls: typing.Any,
        result: typing.Any,
        returns: typing.Any,
        num_vecargs: typing.Any,
    ) -> typing.Any:
        """
        Wraps the raw result of a compute function as a scalar or a vector.

        Args:
            result: Value or tuple of values from a compute function.
            returns: Signature from a ``dispatch_map``.
            num_vecargs (int): Number of vector arguments in the function
                that would be treated on an equal footing (i.e. ``add``
                has two, but ``rotate_axis`` has only one: the ``axis``
                is secondary).
        """
        if returns == [float] or returns == [bool]:
            return result

        elif (
            len(returns) == 1
            and isinstance(returns[0], type)
            and issubclass(returns[0], Azimuthal)
        ):
            azcoords = _coord_object_type[returns[0]](result[0], result[1])
            return cls.ProjectionClass4D(azcoords, self.longitudinal, self.temporal)

        elif (
            len(returns) == 2
            and isinstance(returns[0], type)
            and issubclass(returns[0], Azimuthal)
            and returns[1] is None
        ):
            azcoords = _coord_object_type[returns[0]](result[0], result[1])
            return cls.ProjectionClass2D(azcoords)

        elif (
            len(returns) == 2
            and isinstance(returns[0], type)
            and issubclass(returns[0], Azimuthal)
            and isinstance(returns[1], type)
            and issubclass(returns[1], Longitudinal)
        ):
            azcoords = _coord_object_type[returns[0]](result[0], result[1])
            lcoords = _coord_object_type[returns[1]](result[2])
            return cls.ProjectionClass4D(azcoords, lcoords, self.temporal)

        elif (
            len(returns) == 3
            and isinstance(returns[0], type)
            and issubclass(returns[0], Azimuthal)
            and isinstance(returns[1], type)
            and issubclass(returns[1], Longitudinal)
            and returns[2] is None
        ):
            azcoords = _coord_object_type[returns[0]](result[0], result[1])
            lcoords = _coord_object_type[returns[1]](result[2])
            return cls.ProjectionClass3D(azcoords, lcoords)

        elif (
            len(returns) == 3
            and isinstance(returns[0], type)
            and issubclass(returns[0], Azimuthal)
            and isinstance(returns[1], type)
            and issubclass(returns[1], Longitudinal)
            and isinstance(returns[2], type)
            and issubclass(returns[2], Temporal)
        ):
            azcoords = _coord_object_type[returns[0]](result[0], result[1])
            lcoords = _coord_object_type[returns[1]](result[2])
            tcoords = _coord_object_type[returns[2]](result[3])
            return cls.ProjectionClass4D(azcoords, lcoords, tcoords)

        else:
            raise AssertionError(repr(returns))

    @property
    def x(self) -> float:
        return super().x

    @x.setter
    def x(self, x: float) -> None:
        self.azimuthal = AzimuthalObjectXY(x, self.y)

    @property
    def y(self) -> float:
        return super().y

    @y.setter
    def y(self, y: float) -> None:
        self.azimuthal = AzimuthalObjectXY(self.x, y)

    @property
    def rho(self) -> float:
        return super().rho

    @rho.setter
    def rho(self, rho: float) -> None:
        self.azimuthal = AzimuthalObjectRhoPhi(rho, self.phi)

    @property
    def phi(self) -> float:
        return super().phi

    @phi.setter
    def phi(self, phi: float) -> None:
        self.azimuthal = AzimuthalObjectRhoPhi(self.rho, phi)

    @property
    def z(self) -> float:
        return super().z

    @z.setter
    def z(self, z: float) -> None:
        self.longitudinal = LongitudinalObjectZ(z)

    @property
    def theta(self) -> float:
        return super().theta

    @theta.setter
    def theta(self, theta: float) -> None:
        self.longitudinal = LongitudinalObjectTheta(theta)

    @property
    def eta(self) -> float:
        return super().eta

    @eta.setter
    def eta(self, eta: float) -> None:
        self.longitudinal = LongitudinalObjectEta(eta)

    @property
    def t(self) -> float:
        return super().t

    @t.setter
    def t(self, t: float) -> None:
        self.temporal = TemporalObjectT(t)

    @property
    def tau(self) -> float:
        return super().tau

    @tau.setter
    def tau(self, tau: float) -> None:
        self.temporal = TemporalObjectTau(tau)


class MomentumObject4D(LorentzMomentum, VectorObject4D):
    """
    Four dimensional momentum vector class for the object backend.

    For four dimensional vector objects, see
    :class:`vector.backends.object.VectorObject4D`.
    """

    def __repr__(self) -> str:
        aznames = _coordinate_class_to_names[_aztype(self)]
        lnames = _coordinate_class_to_names[_ltype(self)]
        tnames = _coordinate_class_to_names[_ttype(self)]
        out = []
        for x in aznames:
            y = _repr_generic_to_momentum.get(x, x)
            out.append(f"{y}={getattr(self.azimuthal, x)}")
        for x in lnames:
            y = _repr_generic_to_momentum.get(x, x)
            out.append(f"{y}={getattr(self.longitudinal, x)}")
        for x in tnames:
            y = _repr_generic_to_momentum.get(x, x)
            out.append(f"{y}={getattr(self.temporal, x)}")
        return "vector.obj(" + ", ".join(out) + ")"

    def __array__(self) -> FloatArray:
        from vector.backends.numpy import MomentumNumpy4D

        return MomentumNumpy4D(
            self.azimuthal.elements
            + self.longitudinal.elements
            + self.temporal.elements,
            dtype=[
                (x, numpy.float64)
                for x in _coordinate_class_to_names[_aztype(self)]
                + _coordinate_class_to_names[_ltype(self)]
                + _coordinate_class_to_names[_ttype(self)]
            ],
        )

    @property
    def px(self) -> float:
        return super().px

    @px.setter
    def px(self, px: float) -> None:
        self.azimuthal = AzimuthalObjectXY(px, self.py)

    @property
    def py(self) -> float:
        return super().py

    @py.setter
    def py(self, py: float) -> None:
        self.azimuthal = AzimuthalObjectXY(self.px, py)

    @property
    def pt(self) -> float:
        return super().pt

    @pt.setter
    def pt(self, pt: float) -> None:
        self.azimuthal = AzimuthalObjectRhoPhi(pt, self.phi)

    @property
    def pz(self) -> float:
        return super().pz

    @pz.setter
    def pz(self, pz: float) -> None:
        self.longitudinal = LongitudinalObjectZ(pz)

    @property
    def E(self) -> float:
        return super().E

    @E.setter
    def E(self, E: float) -> None:
        self.temporal = TemporalObjectT(E)

    @property
    def e(self) -> float:
        return super().e

    @e.setter
    def e(self, e: float) -> None:
        self.temporal = TemporalObjectT(e)

    @property
    def energy(self) -> float:
        return super().energy

    @energy.setter
    def energy(self, energy: float) -> None:
        self.temporal = TemporalObjectT(energy)

    @property
    def M(self) -> float:
        return super().M

    @M.setter
    def M(self, M: float) -> None:
        self.temporal = TemporalObjectTau(M)

    @property
    def m(self) -> float:
        return super().m

    @m.setter
    def m(self, m: float) -> None:
        self.temporal = TemporalObjectTau(m)

    @property
    def mass(self) -> float:
        return super().mass

    @mass.setter
    def mass(self, mass: float) -> None:
        self.temporal = TemporalObjectTau(mass)


def _gather_coordinates(
    planar_class: typing.Type[VectorObject2D],
    spatial_class: typing.Type[VectorObject3D],
    lorentz_class: typing.Type[VectorObject4D],
    coordinates: typing.Dict[str, typing.Any],
) -> typing.Any:
    """
    Helper function for :func:`vector.backends.object.obj`.

    Constructs and returns a 2D, 3D, or 4D ``VectorObject`` or ``MomentumObject`` with
    the provided coordinates (dictionary), planar (``VectorObject2D`` or ``MomentumObject2D``),
    spatial (``VectorObject3D`` or ``MomentumObject3D``), and lorentz
    (``VectorObject4D`` or ``MomentumObject4D``) classes.
    """
    azimuthal: typing.Optional[
        typing.Union[AzimuthalObjectXY, AzimuthalObjectRhoPhi]
    ] = None

    if "x" in coordinates and "y" in coordinates:
        if "rho" in coordinates or "phi" in coordinates:
            raise TypeError("specify x= and y= or rho= and phi=, but not both")
        azimuthal = AzimuthalObjectXY(coordinates.pop("x"), coordinates.pop("y"))
    elif "rho" in coordinates and "phi" in coordinates:
        if "x" in coordinates or "y" in coordinates:
            raise TypeError("specify x= and y= or rho= and phi=, but not both")
        azimuthal = AzimuthalObjectRhoPhi(
            coordinates.pop("rho"), coordinates.pop("phi")
        )

    longitudinal: typing.Optional[
        typing.Union[
            LongitudinalObjectZ, LongitudinalObjectTheta, LongitudinalObjectEta
        ]
    ] = None

    if "z" in coordinates:
        if "theta" in coordinates or "eta" in coordinates:
            raise TypeError("specify z= or theta= or eta=, but not more than one")
        longitudinal = LongitudinalObjectZ(coordinates.pop("z"))
    elif "theta" in coordinates:
        if "eta" in coordinates:
            raise TypeError("specify z= or theta= or eta=, but not more than one")
        longitudinal = LongitudinalObjectTheta(coordinates.pop("theta"))
    elif "eta" in coordinates:
        longitudinal = LongitudinalObjectEta(coordinates.pop("eta"))

    temporal: typing.Optional[typing.Union[TemporalObjectT, TemporalObjectTau]] = None

    if "t" in coordinates:
        if "tau" in coordinates:
            raise TypeError("specify t= or tau=, but not more than one")
        temporal = TemporalObjectT(coordinates.pop("t"))
    elif "tau" in coordinates:
        temporal = TemporalObjectTau(coordinates.pop("tau"))

    if not coordinates:
        if azimuthal is not None and longitudinal is None and temporal is None:
            return planar_class(azimuthal)
        if azimuthal is not None and longitudinal is not None and temporal is None:
            return spatial_class(azimuthal, longitudinal)
        if azimuthal is not None and longitudinal is not None and temporal is not None:
            return lorentz_class(azimuthal, longitudinal, temporal)

    raise TypeError(
        "unrecognized combination of coordinates, allowed combinations are:\n\n"
        "    (2D) x= y=\n"
        "    (2D) rho= phi=\n"
        "    (3D) x= y= z=\n"
        "    (3D) x= y= theta=\n"
        "    (3D) x= y= eta=\n"
        "    (3D) rho= phi= z=\n"
        "    (3D) rho= phi= theta=\n"
        "    (3D) rho= phi= eta=\n"
        "    (4D) x= y= z= t=\n"
        "    (4D) x= y= z= tau=\n"
        "    (4D) x= y= theta= t=\n"
        "    (4D) x= y= theta= tau=\n"
        "    (4D) x= y= eta= t=\n"
        "    (4D) x= y= eta= tau=\n"
        "    (4D) rho= phi= z= t=\n"
        "    (4D) rho= phi= z= tau=\n"
        "    (4D) rho= phi= theta= t=\n"
        "    (4D) rho= phi= theta= tau=\n"
        "    (4D) rho= phi= eta= t=\n"
        "    (4D) rho= phi= eta= tau="
    )


@typing.overload
def obj(*, x: float, y: float) -> VectorObject2D:
    ...


@typing.overload
def obj(*, x: float, py: float) -> MomentumObject2D:
    ...


@typing.overload
def obj(*, px: float, y: float) -> MomentumObject2D:
    ...


@typing.overload
def obj(*, px: float, py: float) -> MomentumObject2D:
    ...


@typing.overload
def obj(*, rho: float, phi: float) -> VectorObject2D:
    ...


@typing.overload
def obj(*, pt: float, phi: float) -> MomentumObject2D:
    ...


@typing.overload
def obj(*, x: float, y: float, z: float) -> VectorObject3D:
    ...


@typing.overload
def obj(*, x: float, y: float, pz: float) -> MomentumObject3D:
    ...


@typing.overload
def obj(*, x: float, py: float, z: float) -> MomentumObject3D:
    ...


@typing.overload
def obj(*, x: float, py: float, pz: float) -> MomentumObject3D:
    ...


@typing.overload
def obj(*, px: float, y: float, z: float) -> MomentumObject3D:
    ...


@typing.overload
def obj(*, px: float, y: float, pz: float) -> MomentumObject3D:
    ...


@typing.overload
def obj(*, px: float, py: float, z: float) -> MomentumObject3D:
    ...


@typing.overload
def obj(*, px: float, py: float, pz: float) -> MomentumObject3D:
    ...


@typing.overload
def obj(*, rho: float, phi: float, z: float) -> VectorObject3D:
    ...


@typing.overload
def obj(*, rho: float, phi: float, pz: float) -> MomentumObject3D:
    ...


@typing.overload
def obj(*, pt: float, phi: float, z: float) -> MomentumObject3D:
    ...


@typing.overload
def obj(*, pt: float, phi: float, pz: float) -> MomentumObject3D:
    ...


@typing.overload
def obj(*, x: float, y: float, theta: float) -> VectorObject3D:
    ...


@typing.overload
def obj(*, x: float, py: float, theta: float) -> MomentumObject3D:
    ...


@typing.overload
def obj(*, px: float, y: float, theta: float) -> MomentumObject3D:
    ...


@typing.overload
def obj(*, px: float, py: float, theta: float) -> MomentumObject3D:
    ...


@typing.overload
def obj(*, rho: float, phi: float, theta: float) -> VectorObject3D:
    ...


@typing.overload
def obj(*, pt: float, phi: float, theta: float) -> MomentumObject3D:
    ...


@typing.overload
def obj(*, x: float, y: float, eta: float) -> VectorObject3D:
    ...


@typing.overload
def obj(*, x: float, py: float, eta: float) -> MomentumObject3D:
    ...


@typing.overload
def obj(*, px: float, y: float, eta: float) -> MomentumObject3D:
    ...


@typing.overload
def obj(*, px: float, py: float, eta: float) -> MomentumObject3D:
    ...


@typing.overload
def obj(*, rho: float, phi: float, eta: float) -> VectorObject3D:
    ...


@typing.overload
def obj(*, pt: float, phi: float, eta: float) -> MomentumObject3D:
    ...


@typing.overload
def obj(*, x: float, y: float, z: float, t: float) -> VectorObject4D:
    ...


@typing.overload
def obj(*, x: float, y: float, pz: float, t: float) -> MomentumObject4D:
    ...


@typing.overload
def obj(*, x: float, py: float, z: float, t: float) -> MomentumObject4D:
    ...


@typing.overload
def obj(*, x: float, py: float, pz: float, t: float) -> MomentumObject4D:
    ...


@typing.overload
def obj(*, px: float, y: float, z: float, t: float) -> MomentumObject4D:
    ...


@typing.overload
def obj(*, px: float, y: float, pz: float, t: float) -> MomentumObject4D:
    ...


@typing.overload
def obj(*, px: float, py: float, z: float, t: float) -> MomentumObject4D:
    ...


@typing.overload
def obj(*, px: float, py: float, pz: float, t: float) -> MomentumObject4D:
    ...


@typing.overload
def obj(*, rho: float, phi: float, z: float, t: float) -> VectorObject4D:
    ...


@typing.overload
def obj(*, rho: float, phi: float, pz: float, t: float) -> MomentumObject4D:
    ...


@typing.overload
def obj(*, pt: float, phi: float, z: float, t: float) -> MomentumObject4D:
    ...


@typing.overload
def obj(*, pt: float, phi: float, pz: float, t: float) -> MomentumObject4D:
    ...


@typing.overload
def obj(*, x: float, y: float, theta: float, t: float) -> VectorObject4D:
    ...


@typing.overload
def obj(*, x: float, py: float, theta: float, t: float) -> MomentumObject4D:
    ...


@typing.overload
def obj(*, px: float, y: float, theta: float, t: float) -> MomentumObject4D:
    ...


@typing.overload
def obj(*, px: float, py: float, theta: float, t: float) -> MomentumObject4D:
    ...


@typing.overload
def obj(*, rho: float, phi: float, theta: float, t: float) -> VectorObject4D:
    ...


@typing.overload
def obj(*, pt: float, phi: float, theta: float, t: float) -> MomentumObject4D:
    ...


@typing.overload
def obj(*, x: float, y: float, eta: float, t: float) -> VectorObject4D:
    ...


@typing.overload
def obj(*, x: float, py: float, eta: float, t: float) -> MomentumObject4D:
    ...


@typing.overload
def obj(*, px: float, y: float, eta: float, t: float) -> MomentumObject4D:
    ...


@typing.overload
def obj(*, px: float, py: float, eta: float, t: float) -> MomentumObject4D:
    ...


@typing.overload
def obj(*, rho: float, phi: float, eta: float, t: float) -> VectorObject4D:
    ...


@typing.overload
def obj(*, pt: float, phi: float, eta: float, t: float) -> MomentumObject4D:
    ...


@typing.overload
def obj(*, x: float, y: float, z: float, tau: float) -> VectorObject4D:
    ...


@typing.overload
def obj(*, x: float, y: float, pz: float, tau: float) -> MomentumObject4D:
    ...


@typing.overload
def obj(*, x: float, py: float, z: float, tau: float) -> MomentumObject4D:
    ...


@typing.overload
def obj(*, x: float, py: float, pz: float, tau: float) -> MomentumObject4D:
    ...


@typing.overload
def obj(*, px: float, y: float, z: float, tau: float) -> MomentumObject4D:
    ...


@typing.overload
def obj(*, px: float, y: float, pz: float, tau: float) -> MomentumObject4D:
    ...


@typing.overload
def obj(*, px: float, py: float, z: float, tau: float) -> MomentumObject4D:
    ...


@typing.overload
def obj(*, px: float, py: float, pz: float, tau: float) -> MomentumObject4D:
    ...


@typing.overload
def obj(*, rho: float, phi: float, z: float, tau: float) -> VectorObject4D:
    ...


@typing.overload
def obj(*, rho: float, phi: float, pz: float, tau: float) -> MomentumObject4D:
    ...


@typing.overload
def obj(*, ptau: float, phi: float, z: float, tau: float) -> MomentumObject4D:
    ...


@typing.overload
def obj(*, ptau: float, phi: float, pz: float, tau: float) -> MomentumObject4D:
    ...


@typing.overload
def obj(*, x: float, y: float, theta: float, tau: float) -> VectorObject4D:
    ...


@typing.overload
def obj(*, x: float, py: float, theta: float, tau: float) -> MomentumObject4D:
    ...


@typing.overload
def obj(*, px: float, y: float, theta: float, tau: float) -> MomentumObject4D:
    ...


@typing.overload
def obj(*, px: float, py: float, theta: float, tau: float) -> MomentumObject4D:
    ...


@typing.overload
def obj(*, rho: float, phi: float, theta: float, tau: float) -> VectorObject4D:
    ...


@typing.overload
def obj(*, ptau: float, phi: float, theta: float, tau: float) -> MomentumObject4D:
    ...


@typing.overload
def obj(*, x: float, y: float, eta: float, tau: float) -> VectorObject4D:
    ...


@typing.overload
def obj(*, x: float, py: float, eta: float, tau: float) -> MomentumObject4D:
    ...


@typing.overload
def obj(*, px: float, y: float, eta: float, tau: float) -> MomentumObject4D:
    ...


@typing.overload
def obj(*, px: float, py: float, eta: float, tau: float) -> MomentumObject4D:
    ...


@typing.overload
def obj(*, rho: float, phi: float, eta: float, tau: float) -> VectorObject4D:
    ...


@typing.overload
def obj(*, ptau: float, phi: float, eta: float, tau: float) -> MomentumObject4D:
    ...


@typing.overload
def obj(*, x: float, y: float, z: float, E: float) -> MomentumObject4D:
    ...


@typing.overload
def obj(*, x: float, y: float, pz: float, E: float) -> MomentumObject4D:
    ...


@typing.overload
def obj(*, x: float, py: float, z: float, E: float) -> MomentumObject4D:
    ...


@typing.overload
def obj(*, x: float, py: float, pz: float, E: float) -> MomentumObject4D:
    ...


@typing.overload
def obj(*, px: float, y: float, z: float, E: float) -> MomentumObject4D:
    ...


@typing.overload
def obj(*, px: float, y: float, pz: float, E: float) -> MomentumObject4D:
    ...


@typing.overload
def obj(*, px: float, py: float, z: float, E: float) -> MomentumObject4D:
    ...


@typing.overload
def obj(*, px: float, py: float, pz: float, E: float) -> MomentumObject4D:
    ...


@typing.overload
def obj(*, rho: float, phi: float, z: float, E: float) -> MomentumObject4D:
    ...


@typing.overload
def obj(*, rho: float, phi: float, pz: float, E: float) -> MomentumObject4D:
    ...


@typing.overload
def obj(*, pE: float, phi: float, z: float, E: float) -> MomentumObject4D:
    ...


@typing.overload
def obj(*, pE: float, phi: float, pz: float, E: float) -> MomentumObject4D:
    ...


@typing.overload
def obj(*, x: float, y: float, theta: float, E: float) -> MomentumObject4D:
    ...


@typing.overload
def obj(*, x: float, py: float, theta: float, E: float) -> MomentumObject4D:
    ...


@typing.overload
def obj(*, px: float, y: float, theta: float, E: float) -> MomentumObject4D:
    ...


@typing.overload
def obj(*, px: float, py: float, theta: float, E: float) -> MomentumObject4D:
    ...


@typing.overload
def obj(*, rho: float, phi: float, theta: float, E: float) -> MomentumObject4D:
    ...


@typing.overload
def obj(*, pE: float, phi: float, theta: float, E: float) -> MomentumObject4D:
    ...


@typing.overload
def obj(*, x: float, y: float, eta: float, E: float) -> MomentumObject4D:
    ...


@typing.overload
def obj(*, x: float, py: float, eta: float, E: float) -> MomentumObject4D:
    ...


@typing.overload
def obj(*, px: float, y: float, eta: float, E: float) -> MomentumObject4D:
    ...


@typing.overload
def obj(*, px: float, py: float, eta: float, E: float) -> MomentumObject4D:
    ...


@typing.overload
def obj(*, rho: float, phi: float, eta: float, E: float) -> MomentumObject4D:
    ...


@typing.overload
def obj(*, pE: float, phi: float, eta: float, E: float) -> MomentumObject4D:
    ...


@typing.overload
def obj(*, x: float, y: float, z: float, e: float) -> MomentumObject4D:
    ...


@typing.overload
def obj(*, x: float, y: float, pz: float, e: float) -> MomentumObject4D:
    ...


@typing.overload
def obj(*, x: float, py: float, z: float, e: float) -> MomentumObject4D:
    ...


@typing.overload
def obj(*, x: float, py: float, pz: float, e: float) -> MomentumObject4D:
    ...


@typing.overload
def obj(*, px: float, y: float, z: float, e: float) -> MomentumObject4D:
    ...


@typing.overload
def obj(*, px: float, y: float, pz: float, e: float) -> MomentumObject4D:
    ...


@typing.overload
def obj(*, px: float, py: float, z: float, e: float) -> MomentumObject4D:
    ...


@typing.overload
def obj(*, px: float, py: float, pz: float, e: float) -> MomentumObject4D:
    ...


@typing.overload
def obj(*, rho: float, phi: float, z: float, e: float) -> MomentumObject4D:
    ...


@typing.overload
def obj(*, rho: float, phi: float, pz: float, e: float) -> MomentumObject4D:
    ...


@typing.overload
def obj(*, pe: float, phi: float, z: float, e: float) -> MomentumObject4D:
    ...


@typing.overload
def obj(*, pe: float, phi: float, pz: float, e: float) -> MomentumObject4D:
    ...


@typing.overload
def obj(*, x: float, y: float, theta: float, e: float) -> MomentumObject4D:
    ...


@typing.overload
def obj(*, x: float, py: float, theta: float, e: float) -> MomentumObject4D:
    ...


@typing.overload
def obj(*, px: float, y: float, theta: float, e: float) -> MomentumObject4D:
    ...


@typing.overload
def obj(*, px: float, py: float, theta: float, e: float) -> MomentumObject4D:
    ...


@typing.overload
def obj(*, rho: float, phi: float, theta: float, e: float) -> MomentumObject4D:
    ...


@typing.overload
def obj(*, pe: float, phi: float, theta: float, e: float) -> MomentumObject4D:
    ...


@typing.overload
def obj(*, x: float, y: float, eta: float, e: float) -> MomentumObject4D:
    ...


@typing.overload
def obj(*, x: float, py: float, eta: float, e: float) -> MomentumObject4D:
    ...


@typing.overload
def obj(*, px: float, y: float, eta: float, e: float) -> MomentumObject4D:
    ...


@typing.overload
def obj(*, px: float, py: float, eta: float, e: float) -> MomentumObject4D:
    ...


@typing.overload
def obj(*, rho: float, phi: float, eta: float, e: float) -> MomentumObject4D:
    ...


@typing.overload
def obj(*, pe: float, phi: float, eta: float, e: float) -> MomentumObject4D:
    ...


@typing.overload
def obj(*, x: float, y: float, z: float, energy: float) -> MomentumObject4D:
    ...


@typing.overload
def obj(*, x: float, y: float, pz: float, energy: float) -> MomentumObject4D:
    ...


@typing.overload
def obj(*, x: float, py: float, z: float, energy: float) -> MomentumObject4D:
    ...


@typing.overload
def obj(*, x: float, py: float, pz: float, energy: float) -> MomentumObject4D:
    ...


@typing.overload
def obj(*, px: float, y: float, z: float, energy: float) -> MomentumObject4D:
    ...


@typing.overload
def obj(*, px: float, y: float, pz: float, energy: float) -> MomentumObject4D:
    ...


@typing.overload
def obj(*, px: float, py: float, z: float, energy: float) -> MomentumObject4D:
    ...


@typing.overload
def obj(*, px: float, py: float, pz: float, energy: float) -> MomentumObject4D:
    ...


@typing.overload
def obj(*, rho: float, phi: float, z: float, energy: float) -> MomentumObject4D:
    ...


@typing.overload
def obj(*, rho: float, phi: float, pz: float, energy: float) -> MomentumObject4D:
    ...


@typing.overload
def obj(*, pt: float, phi: float, z: float, energy: float) -> MomentumObject4D:
    ...


@typing.overload
def obj(*, pt: float, phi: float, pz: float, energy: float) -> MomentumObject4D:
    ...


@typing.overload
def obj(*, x: float, y: float, theta: float, energy: float) -> MomentumObject4D:
    ...


@typing.overload
def obj(*, x: float, py: float, theta: float, energy: float) -> MomentumObject4D:
    ...


@typing.overload
def obj(*, px: float, y: float, theta: float, energy: float) -> MomentumObject4D:
    ...


@typing.overload
def obj(*, px: float, py: float, theta: float, energy: float) -> MomentumObject4D:
    ...


@typing.overload
def obj(*, rho: float, phi: float, theta: float, energy: float) -> MomentumObject4D:
    ...


@typing.overload
def obj(*, pt: float, phi: float, theta: float, energy: float) -> MomentumObject4D:
    ...


@typing.overload
def obj(*, x: float, y: float, eta: float, energy: float) -> MomentumObject4D:
    ...


@typing.overload
def obj(*, x: float, py: float, eta: float, energy: float) -> MomentumObject4D:
    ...


@typing.overload
def obj(*, px: float, y: float, eta: float, energy: float) -> MomentumObject4D:
    ...


@typing.overload
def obj(*, px: float, py: float, eta: float, energy: float) -> MomentumObject4D:
    ...


@typing.overload
def obj(*, rho: float, phi: float, eta: float, energy: float) -> MomentumObject4D:
    ...


@typing.overload
def obj(*, pt: float, phi: float, eta: float, energy: float) -> MomentumObject4D:
    ...


@typing.overload
def obj(*, x: float, y: float, z: float, M: float) -> MomentumObject4D:
    ...


@typing.overload
def obj(*, x: float, y: float, pz: float, M: float) -> MomentumObject4D:
    ...


@typing.overload
def obj(*, x: float, py: float, z: float, M: float) -> MomentumObject4D:
    ...


@typing.overload
def obj(*, x: float, py: float, pz: float, M: float) -> MomentumObject4D:
    ...


@typing.overload
def obj(*, px: float, y: float, z: float, M: float) -> MomentumObject4D:
    ...


@typing.overload
def obj(*, px: float, y: float, pz: float, M: float) -> MomentumObject4D:
    ...


@typing.overload
def obj(*, px: float, py: float, z: float, M: float) -> MomentumObject4D:
    ...


@typing.overload
def obj(*, px: float, py: float, pz: float, M: float) -> MomentumObject4D:
    ...


@typing.overload
def obj(*, rho: float, phi: float, z: float, M: float) -> MomentumObject4D:
    ...


@typing.overload
def obj(*, rho: float, phi: float, pz: float, M: float) -> MomentumObject4D:
    ...


@typing.overload
def obj(*, pM: float, phi: float, z: float, M: float) -> MomentumObject4D:
    ...


@typing.overload
def obj(*, pM: float, phi: float, pz: float, M: float) -> MomentumObject4D:
    ...


@typing.overload
def obj(*, x: float, y: float, theta: float, M: float) -> MomentumObject4D:
    ...


@typing.overload
def obj(*, x: float, py: float, theta: float, M: float) -> MomentumObject4D:
    ...


@typing.overload
def obj(*, px: float, y: float, theta: float, M: float) -> MomentumObject4D:
    ...


@typing.overload
def obj(*, px: float, py: float, theta: float, M: float) -> MomentumObject4D:
    ...


@typing.overload
def obj(*, rho: float, phi: float, theta: float, M: float) -> MomentumObject4D:
    ...


@typing.overload
def obj(*, pM: float, phi: float, theta: float, M: float) -> MomentumObject4D:
    ...


@typing.overload
def obj(*, x: float, y: float, eta: float, M: float) -> MomentumObject4D:
    ...


@typing.overload
def obj(*, x: float, py: float, eta: float, M: float) -> MomentumObject4D:
    ...


@typing.overload
def obj(*, px: float, y: float, eta: float, M: float) -> MomentumObject4D:
    ...


@typing.overload
def obj(*, px: float, py: float, eta: float, M: float) -> MomentumObject4D:
    ...


@typing.overload
def obj(*, rho: float, phi: float, eta: float, M: float) -> MomentumObject4D:
    ...


@typing.overload
def obj(*, pM: float, phi: float, eta: float, M: float) -> MomentumObject4D:
    ...


@typing.overload
def obj(*, x: float, y: float, z: float, m: float) -> MomentumObject4D:
    ...


@typing.overload
def obj(*, x: float, y: float, pz: float, m: float) -> MomentumObject4D:
    ...


@typing.overload
def obj(*, x: float, py: float, z: float, m: float) -> MomentumObject4D:
    ...


@typing.overload
def obj(*, x: float, py: float, pz: float, m: float) -> MomentumObject4D:
    ...


@typing.overload
def obj(*, px: float, y: float, z: float, m: float) -> MomentumObject4D:
    ...


@typing.overload
def obj(*, px: float, y: float, pz: float, m: float) -> MomentumObject4D:
    ...


@typing.overload
def obj(*, px: float, py: float, z: float, m: float) -> MomentumObject4D:
    ...


@typing.overload
def obj(*, px: float, py: float, pz: float, m: float) -> MomentumObject4D:
    ...


@typing.overload
def obj(*, rho: float, phi: float, z: float, m: float) -> MomentumObject4D:
    ...


@typing.overload
def obj(*, rho: float, phi: float, pz: float, m: float) -> MomentumObject4D:
    ...


@typing.overload
def obj(*, pm: float, phi: float, z: float, m: float) -> MomentumObject4D:
    ...


@typing.overload
def obj(*, pm: float, phi: float, pz: float, m: float) -> MomentumObject4D:
    ...


@typing.overload
def obj(*, x: float, y: float, theta: float, m: float) -> MomentumObject4D:
    ...


@typing.overload
def obj(*, x: float, py: float, theta: float, m: float) -> MomentumObject4D:
    ...


@typing.overload
def obj(*, px: float, y: float, theta: float, m: float) -> MomentumObject4D:
    ...


@typing.overload
def obj(*, px: float, py: float, theta: float, m: float) -> MomentumObject4D:
    ...


@typing.overload
def obj(*, rho: float, phi: float, theta: float, m: float) -> MomentumObject4D:
    ...


@typing.overload
def obj(*, pm: float, phi: float, theta: float, m: float) -> MomentumObject4D:
    ...


@typing.overload
def obj(*, x: float, y: float, eta: float, m: float) -> MomentumObject4D:
    ...


@typing.overload
def obj(*, x: float, py: float, eta: float, m: float) -> MomentumObject4D:
    ...


@typing.overload
def obj(*, px: float, y: float, eta: float, m: float) -> MomentumObject4D:
    ...


@typing.overload
def obj(*, px: float, py: float, eta: float, m: float) -> MomentumObject4D:
    ...


@typing.overload
def obj(*, rho: float, phi: float, eta: float, m: float) -> MomentumObject4D:
    ...


@typing.overload
def obj(*, pm: float, phi: float, eta: float, m: float) -> MomentumObject4D:
    ...


@typing.overload
def obj(*, x: float, y: float, z: float, mass: float) -> MomentumObject4D:
    ...


@typing.overload
def obj(*, x: float, y: float, pz: float, mass: float) -> MomentumObject4D:
    ...


@typing.overload
def obj(*, x: float, py: float, z: float, mass: float) -> MomentumObject4D:
    ...


@typing.overload
def obj(*, x: float, py: float, pz: float, mass: float) -> MomentumObject4D:
    ...


@typing.overload
def obj(*, px: float, y: float, z: float, mass: float) -> MomentumObject4D:
    ...


@typing.overload
def obj(*, px: float, y: float, pz: float, mass: float) -> MomentumObject4D:
    ...


@typing.overload
def obj(*, px: float, py: float, z: float, mass: float) -> MomentumObject4D:
    ...


@typing.overload
def obj(*, px: float, py: float, pz: float, mass: float) -> MomentumObject4D:
    ...


@typing.overload
def obj(*, rho: float, phi: float, z: float, mass: float) -> MomentumObject4D:
    ...


@typing.overload
def obj(*, rho: float, phi: float, pz: float, mass: float) -> MomentumObject4D:
    ...


@typing.overload
def obj(*, pt: float, phi: float, z: float, mass: float) -> MomentumObject4D:
    ...


@typing.overload
def obj(*, pt: float, phi: float, pz: float, mass: float) -> MomentumObject4D:
    ...


@typing.overload
def obj(*, x: float, y: float, theta: float, mass: float) -> MomentumObject4D:
    ...


@typing.overload
def obj(*, x: float, py: float, theta: float, mass: float) -> MomentumObject4D:
    ...


@typing.overload
def obj(*, px: float, y: float, theta: float, mass: float) -> MomentumObject4D:
    ...


@typing.overload
def obj(*, px: float, py: float, theta: float, mass: float) -> MomentumObject4D:
    ...


@typing.overload
def obj(*, rho: float, phi: float, theta: float, mass: float) -> MomentumObject4D:
    ...


@typing.overload
def obj(*, pt: float, phi: float, theta: float, mass: float) -> MomentumObject4D:
    ...


@typing.overload
def obj(*, x: float, y: float, eta: float, mass: float) -> MomentumObject4D:
    ...


@typing.overload
def obj(*, x: float, py: float, eta: float, mass: float) -> MomentumObject4D:
    ...


@typing.overload
def obj(*, px: float, y: float, eta: float, mass: float) -> MomentumObject4D:
    ...


@typing.overload
def obj(*, px: float, py: float, eta: float, mass: float) -> MomentumObject4D:
    ...


@typing.overload
def obj(*, rho: float, phi: float, eta: float, mass: float) -> MomentumObject4D:
    ...


@typing.overload
def obj(*, pt: float, phi: float, eta: float, mass: float) -> MomentumObject4D:
    ...


def obj(**coordinates: float) -> VectorObject:
    """
    Constructs a single ``Object`` type vector, whose type is determined by the keyword-only
    arguments to this function.

    Allowed combinations are:

    - (2D) ``x``, ``y``
    - (2D) ``rho``, ``phi``
    - (3D) ``x``, ``y``, ``z``
    - (3D) ``x``, ``y``, ``theta``
    - (3D) ``x``, ``y``, ``eta``
    - (3D) ``rho``, ``phi``, ``z``
    - (3D) ``rho``, ``phi``, ``theta``
    - (3D) ``rho``, ``phi``, ``eta``
    - (4D) ``x``, ``y``, ``z``, ``t``
    - (4D) ``x``, ``y``, ``z``, ``tau```
    - (4D) ``x``, ``y``, ``theta``, ``t```
    - (4D) ``x``, ``y``, ``theta``, ``tau```
    - (4D) ``x``, ``y``, ``eta``, ``t```
    - (4D) ``x``, ``y``, ``eta``, ``tau```
    - (4D) ``rho``, ``phi``, ``z``, ``t```
    - (4D) ``rho``, ``phi``, ``z``, ``tau```
    - (4D) ``rho``, ``phi``, ``theta``, ``t```
    - (4D) ``rho``, ``phi``, ``theta``, ``tau```
    - (4D) ``rho``, ``phi``, ``eta``, ``t```
    - (4D) ``rho``, ``phi``, ``eta``, ``tau```

    in which

    - ``px`` may be substituted for ``x``
    - ``py`` may be substituted for ``y``
    - ``pt`` may be substituted for ``rho``
    - ``pz`` may be substituted for ``z``
    - ``E`` may be substituted for ``t``
    - ``e`` may be substituted for ``t``
    - ``energy`` may be substituted for ``t``
    - ``M`` may be substituted for ``tau``
    - ``m`` may be substituted for ``tau``
    - ``mass`` may be substituted for ``tau``

    to make the vector a momentum vector.

<<<<<<< HEAD
    Alternatively, the :doc:`vector.backends.object.VectorObject2D`,
    :doc:`vector.backends.object.VectorObject3D`, and
    :doc:`vector.backends.object.VectorObject4D` classes (with momentum
=======
    No constraints are placed on the types of the coordinate attributes, but
    if they are not numbers, mathematical operations will fail. Usually, you want
    them to be ``int`` or ``float``.

    Alternatively, the :class:`vector.backends.object.VectorObject2D`,
    :class:`vector.backends.object.VectorObject3D`, and
    :class:`vector.backends.object.VectorObject4D` classes (with momentum
>>>>>>> 6544de8a
    subclasses) have explicit constructors:

    - :meth:`vector.backends.object.VectorObject2D.from_xy`
    - :meth:`vector.backends.object.VectorObject2D.from_rhophi`

    - :meth:`vector.backends.object.VectorObject3D.from_xyz`
    - :meth:`vector.backends.object.VectorObject3D.from_xytheta`
    - :meth:`vector.backends.object.VectorObject3D.from_xyeta`
    - :meth:`vector.backends.object.VectorObject3D.from_rhophiz`
    - :meth:`vector.backends.object.VectorObject3D.from_rhophitheta`
    - :meth:`vector.backends.object.VectorObject3D.from_rhophieta`

    - :meth:`vector.backends.object.VectorObject4D.from_xyzt`
    - :meth:`vector.backends.object.VectorObject4D.from_xyztau`
    - :meth:`vector.backends.object.VectorObject4D.from_xythetat`
    - :meth:`vector.backends.object.VectorObject4D.from_xythetatau`
    - :meth:`vector.backends.object.VectorObject4D.from_xyetat`
    - :meth:`vector.backends.object.VectorObject4D.from_xyetatau`
    - :meth:`vector.backends.object.VectorObject4D.from_rhophizt`
    - :meth:`vector.backends.object.VectorObject4D.from_rhophiztau`
    - :meth:`vector.backends.object.VectorObject4D.from_rhophithetat`
    - :meth:`vector.backends.object.VectorObject4D.from_rhophithetatau`
    - :meth:`vector.backends.object.VectorObject4D.from_rhophietat`
    - :meth:`vector.backends.object.VectorObject4D.from_rhophietatau`
    """
    is_momentum = False
    generic_coordinates = {}

    for _, value in coordinates.items():
        if not isinstance(value, (int, float)) or isinstance(value, bool):
            raise TypeError("A coordinate must be of the type int or float")

    if "px" in coordinates:
        is_momentum = True
        generic_coordinates["x"] = coordinates.pop("px")
    if "py" in coordinates:
        is_momentum = True
        generic_coordinates["y"] = coordinates.pop("py")
    if "pt" in coordinates:
        is_momentum = True
        generic_coordinates["rho"] = coordinates.pop("pt")
    if "pz" in coordinates:
        is_momentum = True
        generic_coordinates["z"] = coordinates.pop("pz")
    if "E" in coordinates:
        is_momentum = True
        generic_coordinates["t"] = coordinates.pop("E")
    if "e" in coordinates:
        is_momentum = True
        generic_coordinates["t"] = coordinates.pop("e")
    if "energy" in coordinates and "t" not in generic_coordinates:
        is_momentum = True
        generic_coordinates["t"] = coordinates.pop("energy")
    if "M" in coordinates:
        is_momentum = True
        generic_coordinates["tau"] = coordinates.pop("M")
    if "m" in coordinates:
        is_momentum = True
        generic_coordinates["tau"] = coordinates.pop("m")
    if "mass" in coordinates and "tau" not in generic_coordinates:
        is_momentum = True
        generic_coordinates["tau"] = coordinates.pop("mass")
    for x in list(coordinates):
        if x not in generic_coordinates:
            generic_coordinates[x] = coordinates.pop(x)
    if len(coordinates) != 0:
        raise TypeError(
            "duplicate coordinates (through momentum-aliases): "
            + ", ".join(repr(x) for x in coordinates)
        )
    if is_momentum:
        return _gather_coordinates(
            MomentumObject2D, MomentumObject3D, MomentumObject4D, generic_coordinates
        )
    else:
        return _gather_coordinates(
            VectorObject2D, VectorObject3D, VectorObject4D, generic_coordinates
        )


VectorObject2D.ProjectionClass2D = VectorObject2D
VectorObject2D.ProjectionClass3D = VectorObject3D
VectorObject2D.ProjectionClass4D = VectorObject4D
VectorObject2D.GenericClass = VectorObject2D

MomentumObject2D.ProjectionClass2D = MomentumObject2D
MomentumObject2D.ProjectionClass3D = MomentumObject3D
MomentumObject2D.ProjectionClass4D = MomentumObject4D
MomentumObject2D.GenericClass = VectorObject2D

VectorObject3D.ProjectionClass2D = VectorObject2D
VectorObject3D.ProjectionClass3D = VectorObject3D
VectorObject3D.ProjectionClass4D = VectorObject4D
VectorObject3D.GenericClass = VectorObject3D

MomentumObject3D.ProjectionClass2D = MomentumObject2D
MomentumObject3D.ProjectionClass3D = MomentumObject3D
MomentumObject3D.ProjectionClass4D = MomentumObject4D
MomentumObject3D.GenericClass = VectorObject3D

VectorObject4D.ProjectionClass2D = VectorObject2D
VectorObject4D.ProjectionClass3D = VectorObject3D
VectorObject4D.ProjectionClass4D = VectorObject4D
VectorObject4D.GenericClass = VectorObject4D

MomentumObject4D.ProjectionClass2D = MomentumObject2D
MomentumObject4D.ProjectionClass3D = MomentumObject3D
MomentumObject4D.ProjectionClass4D = MomentumObject4D
MomentumObject4D.GenericClass = VectorObject4D<|MERGE_RESOLUTION|>--- conflicted
+++ resolved
@@ -3057,19 +3057,9 @@
 
     to make the vector a momentum vector.
 
-<<<<<<< HEAD
-    Alternatively, the :doc:`vector.backends.object.VectorObject2D`,
-    :doc:`vector.backends.object.VectorObject3D`, and
-    :doc:`vector.backends.object.VectorObject4D` classes (with momentum
-=======
-    No constraints are placed on the types of the coordinate attributes, but
-    if they are not numbers, mathematical operations will fail. Usually, you want
-    them to be ``int`` or ``float``.
-
     Alternatively, the :class:`vector.backends.object.VectorObject2D`,
     :class:`vector.backends.object.VectorObject3D`, and
     :class:`vector.backends.object.VectorObject4D` classes (with momentum
->>>>>>> 6544de8a
     subclasses) have explicit constructors:
 
     - :meth:`vector.backends.object.VectorObject2D.from_xy`
